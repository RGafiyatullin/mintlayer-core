--- conflicted
+++ resolved
@@ -32,16 +32,12 @@
     // Chainstate subsystem
     let chainstate = manager.add_subsystem(
         "chainstate",
-<<<<<<< HEAD
-        chainstate::make_chainstate(Arc::clone(&chain_config), storage.clone(), None, None)?,
-=======
         chainstate::make_chainstate(
             Arc::clone(&chain_config),
             storage.clone(),
             None,
             Default::default(),
         )?,
->>>>>>> 45bdcebe
     );
 
     // P2P subsystem
