--- conflicted
+++ resolved
@@ -69,11 +69,7 @@
             let chain_config = Arc::new(create_unit_test_config());
             let storage = Store::new_empty().unwrap();
             let mut chainstate =
-<<<<<<< HEAD
-                Chainstate::new(chain_config.clone(), storage, None, None).unwrap();
-=======
                 Chainstate::new(chain_config.clone(), storage, None, Default::default()).unwrap();
->>>>>>> 45bdcebe
 
             // put three blocks in a chain after genesis
             let block1 = Block::new(
