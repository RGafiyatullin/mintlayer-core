--- conflicted
+++ resolved
@@ -13,16 +13,16 @@
 // See the License for the specific language governing permissions and
 // limitations under the License.
 
-use std::{collections::BTreeSet, sync::Arc};
-
-<<<<<<< HEAD
+use super::{median_time::calculate_median_time_past, time_getter::TimeGetterFn};
 use super::{
-    consensus_validator::TransactionIndexHandle, gen_block_index::GenBlockIndex,
-    median_time::calculate_median_time_past, time_getter::TimeGetterFn, TokensError,
+    orphan_blocks::{OrphanBlocks, OrphanBlocksMut},
+    tokens,
+    transaction_verifier::{BlockTransactableRef, TransactionVerifier},
+    BlockSizeError, CheckBlockError, CheckBlockTransactionsError, OrphanCheckError,
 };
-=======
->>>>>>> a691e1b1
+use crate::{BlockError, BlockSource, ChainstateConfig};
 use chainstate_storage::{BlockchainStorageRead, BlockchainStorageWrite, TransactionRw};
+use chainstate_types::TokensError;
 use chainstate_types::{get_skip_height, BlockIndex, GenBlockIndex, PropertyQueryError};
 use common::{
     chain::{
@@ -36,17 +36,8 @@
 };
 use consensus::{BlockIndexHandle, TransactionIndexHandle};
 use logging::log;
+use std::{collections::BTreeSet, sync::Arc};
 use utils::ensure;
-
-use super::{median_time::calculate_median_time_past, time_getter::TimeGetterFn};
-use crate::{BlockError, BlockSource, ChainstateConfig};
-
-use super::{
-    orphan_blocks::{OrphanBlocks, OrphanBlocksMut},
-    tokens,
-    transaction_verifier::{BlockTransactableRef, TransactionVerifier},
-    BlockSizeError, CheckBlockError, CheckBlockTransactionsError, OrphanCheckError,
-};
 
 pub(crate) struct ChainstateRef<'a, S, O> {
     chain_config: &'a ChainConfig,
@@ -730,7 +721,6 @@
             .expect("Database error on retrieving current best block index")
             .expect("Best block index not present in the database");
         let block = self.get_block_from_index(&block_index)?.expect("Inconsistent DB");
-
         // Disconnect transactions
         self.disconnect_transactions(&block)?;
         self.db_tx.set_best_block_id(block_index.prev_block_id())?;
