--- conflicted
+++ resolved
@@ -13,14 +13,8 @@
 // See the License for the specific language governing permissions and
 // limitations under the License.
 
-use super::{median_time::calculate_median_time_past, time_getter::TimeGetterFn};
-use super::{
-    orphan_blocks::{OrphanBlocks, OrphanBlocksMut},
-    tokens,
-    transaction_verifier::{BlockTransactableRef, TransactionVerifier},
-    BlockSizeError, CheckBlockError, CheckBlockTransactionsError, OrphanCheckError,
-};
-use crate::{BlockError, BlockSource, ChainstateConfig};
+use std::{collections::BTreeSet, sync::Arc};
+
 use chainstate_storage::{BlockchainStorageRead, BlockchainStorageWrite, TransactionRw};
 use chainstate_types::{get_skip_height, BlockIndex, GenBlockIndex, PropertyQueryError};
 use common::chain::tokens::TokenIssuanceTransaction;
@@ -37,13 +31,11 @@
 };
 use consensus::{BlockIndexHandle, TransactionIndexHandle};
 use logging::log;
-use std::{collections::BTreeSet, sync::Arc};
 use utils::ensure;
 use utxo::{UtxosDB, UtxosView};
 
-<<<<<<< HEAD
-=======
 use super::{median_time::calculate_median_time_past, time_getter::TimeGetterFn};
+use crate::detail::tokens::check_tokens_data;
 use crate::{BlockError, BlockSource, ChainstateConfig};
 
 use super::{
@@ -54,7 +46,6 @@
     BlockSizeError, CheckBlockError, CheckBlockTransactionsError, OrphanCheckError,
 };
 
->>>>>>> 20097619
 pub(crate) struct ChainstateRef<'a, S, O> {
     chain_config: &'a ChainConfig,
     _chainstate_config: &'a ChainstateConfig,
@@ -533,7 +524,7 @@
                     OutputValue::Token(token_data) => Some(token_data),
                 })
                 .try_for_each(|token_data| {
-                    tokens::check_tokens_data(self.chain_config, token_data, tx, block.get_id())
+                    check_tokens_data(self.chain_config, token_data, tx, block.get_id())
                 })
                 .map_err(CheckBlockTransactionsError::TokensError)?;
         }
