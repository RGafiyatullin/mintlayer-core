--- conflicted
+++ resolved
@@ -77,16 +77,15 @@
         self.get_ancestor(&GenBlockIndex::Block(block_index.clone()), ancestor_height)
     }
 
-<<<<<<< HEAD
-    fn get_epoch_data(&self, epoch_index: u64) -> Result<Option<EpochData>, PropertyQueryError> {
-        self.get_epoch_data(epoch_index)
-=======
     fn get_block_reward(
         &self,
         block_index: &BlockIndex,
     ) -> Result<Option<BlockReward>, PropertyQueryError> {
         self.get_block_reward(block_index)
->>>>>>> 283b2158
+    }
+
+    fn get_epoch_data(&self, epoch_index: u64) -> Result<Option<EpochData>, PropertyQueryError> {
+        self.get_epoch_data(epoch_index)
     }
 }
 
