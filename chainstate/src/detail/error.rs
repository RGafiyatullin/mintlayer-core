--- conflicted
+++ resolved
@@ -13,27 +13,16 @@
 // See the License for the specific language governing permissions and
 // limitations under the License.
 
-<<<<<<< HEAD
-use chainstate_types::pos_randomness::PoSRandomnessError;
-=======
 use thiserror::Error;
 
 use chainstate_types::PropertyQueryError;
->>>>>>> a691e1b1
 use common::{
     chain::{Block, GenBlock, Transaction},
     primitives::Id,
 };
 use consensus::ConsensusVerificationError;
 
-<<<<<<< HEAD
-use super::{
-    orphan_blocks::OrphanAddError, pos::error::ConsensusPoSError, pow::error::ConsensusPoWError,
-    transaction_verifier::error::ConnectTransactionError,
-};
-=======
 use super::{orphan_blocks::OrphanAddError, transaction_verifier::error::ConnectTransactionError};
->>>>>>> a691e1b1
 
 #[derive(Error, Debug, PartialEq, Eq, Clone)]
 pub enum BlockError {
@@ -66,27 +55,9 @@
 }
 
 #[derive(Error, Debug, PartialEq, Eq, Clone)]
-<<<<<<< HEAD
-pub enum ConsensusVerificationError {
-    #[error("Blockchain storage error: {0}")]
-    StorageError(#[from] chainstate_storage::Error),
-    #[error("Error while loading previous block {0} of block {1} with error {2}")]
-    PrevBlockLoadError(Id<GenBlock>, Id<Block>, PropertyQueryError),
-    #[error("Previous block {0} of block {1} not found in database")]
-    PrevBlockNotFound(Id<GenBlock>, Id<Block>),
-    #[error("Block consensus type does not match our chain configuration: {0}")]
-    ConsensusTypeMismatch(String),
-    #[error("PoW error: {0}")]
     PoWError(#[from] ConsensusPoWError),
     #[error("PoW error: {0}")]
     PoSError(#[from] ConsensusPoSError),
-    #[error("Unsupported consensus type")]
-    UnsupportedConsensusType,
-}
-
-#[derive(Error, Debug, PartialEq, Eq, Clone)]
-=======
->>>>>>> a691e1b1
 pub enum CheckBlockError {
     #[error("Blockchain storage error: {0}")]
     StorageError(#[from] chainstate_storage::Error),
