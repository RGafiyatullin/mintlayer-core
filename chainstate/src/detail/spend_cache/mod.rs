--- conflicted
+++ resolved
@@ -19,19 +19,13 @@
 
 use super::gen_block_index::GenBlockIndex;
 use chainstate_storage::{BlockchainStorageRead, BlockchainStorageWrite};
-<<<<<<< HEAD
-use common::amount_sum;
-use common::chain::signature::{verify_signature, Transactable};
-use common::chain::tokens::{token_id, AssetData, TokenId};
-use common::chain::{tokens::OutputValue, Transaction};
-=======
->>>>>>> c3006ad5
 use common::{
     amount_sum,
     chain::{
         block::timestamp::BlockTimestamp,
         calculate_tx_index_from_block,
         signature::{verify_signature, Transactable},
+        tokens::{token_id, AssetData, OutputValue, TokenId},
         Block, ChainConfig, GenBlock, GenBlockId, OutPoint, OutPointSourceId, SpendablePosition,
         Spender, Transaction, TxInput, TxMainChainIndex, TxOutput,
     },
@@ -348,13 +342,7 @@
                     let rewards_tx = block_index.block_reward_transactable();
 
                     let outputs = rewards_tx.outputs().unwrap_or(&[]);
-<<<<<<< HEAD
-
-                    Self::get_output_amount(outputs, output_index, block_id.clone().into())
-                        .cloned()?
-=======
-                    Self::get_output_amount(outputs, output_index, (*block_id).into())?
->>>>>>> c3006ad5
+                    Self::get_output_amount(outputs, output_index, (*block_id).into()).cloned()?
                 }
             };
             match output_amount {
