--- conflicted
+++ resolved
@@ -17,13 +17,7 @@
 
 use std::sync::Mutex;
 
-<<<<<<< HEAD
-use crate::detail::tests::test_framework::BlockTestFramework;
-use crate::detail::*;
-use chainstate_storage::Store;
-=======
 use crate::detail::{tests::test_framework::TestFramework, *};
->>>>>>> 306af8ee
 use common::{
     chain::{
         block::{timestamp::BlockTimestamp, ConsensusData},
