// Copyright (c) 2022 RBB S.r.l
// opensource@mintlayer.org
// SPDX-License-Identifier: MIT
// Licensed under the MIT License;
// you may not use this file except in compliance with the License.
// You may obtain a copy of the License at
//
// 	http://spdx.org/licenses/MIT
//
// Unless required by applicable law or agreed to in writing, software
// distributed under the License is distributed on an "AS IS" BASIS,
// WITHOUT WARRANTIES OR CONDITIONS OF ANY KIND, either express or implied.
// See the License for the specific language governing permissions and
// limitations under the License.
//
// Author(s): A. Altonen

use std::iter;

use crate::detail::tests::{test_framework::BlockTestFramework, *};
use chainstate_storage::BlockchainStorageRead;
<<<<<<< HEAD
use common::chain::config::TestChainConfig;
use crypto::random::{self, Rng};
=======
use common::chain::config::Builder as ConfigBuilder;
use crypto::random::Rng;
>>>>>>> 2849aab8

// Generate some blocks and check that a locator is of expected length.
#[test]
fn get_locator() {
    common::concurrency::model(|| {
        let mut btf = BlockTestFramework::new();

        // There is only one (genesis) block.
        let locator = btf.chainstate().get_locator().unwrap();
        assert_eq!(locator.len(), 1);
        assert_eq!(btf.genesis().header(), &locator[0]);

        // Expand the chain several times.
        let mut rng = random::make_pseudo_rng();
        let mut blocks = 1;
        let mut last_block = btf.genesis().clone();
        for _ in 0..8 {
            let new_blocks = rng.gen_range(1..2000);
            last_block = btf.create_chain(&last_block.get_id(), new_blocks).unwrap();
            blocks += new_blocks;

            // Check the locator length.
            let locator = btf.chainstate().get_locator().unwrap();
            assert_eq!(locator.len(), (blocks as f64).log2().floor() as usize + 2);

            // Check the locator headers.
            let height = btf
                .chainstate()
                .get_block_height_in_main_chain(&last_block.get_id())
                .unwrap()
                .unwrap();
            assert_eq!(&locator[0], last_block.header());
            for (i, header) in locator.iter().skip(1).enumerate() {
                let idx = height - BlockDistance::new(2i64.pow(i as u32));
                let expected =
                    btf.chainstate().get_header_from_height(&idx.unwrap()).unwrap().unwrap();
                assert_eq!(&expected, header);
            }
        }
    });
}

// Check that new blocks (produced after a locator is created) are returned.
#[test]
fn get_headers() {
    common::concurrency::model(|| {
        let mut rng = random::make_pseudo_rng();
        let header_limit = i64::from(HEADER_LIMIT).try_into().unwrap();

        let mut btf = BlockTestFramework::new();
        let mut last_block = btf.genesis().clone();
        last_block = btf.create_chain(&last_block.get_id(), rng.gen_range(1000..2000)).unwrap();

        // The locator is from this exact chain, so `get_headers` should return an empty sequence.
        let locator = btf.chainstate().get_locator().unwrap();
        assert_eq!(
            btf.chainstate().get_headers(locator.clone()).unwrap(),
            vec![]
        );

        // Produce more blocks. Now `get_headers` should return these blocks.
        let expected: Vec<_> = iter::from_fn(|| {
            last_block = produce_test_block(&last_block, false);
            btf.chainstate()
                .process_block(last_block.clone(), BlockSource::Peer)
                .ok()
                .flatten()
                .unwrap();
            Some(last_block.header().clone())
        })
        .take(rng.gen_range(1000..header_limit))
        .collect();

        let headers = btf.chainstate().get_headers(locator.clone()).unwrap();
        assert_eq!(headers, expected);
        // Because both the locator and chainstate are tracking the same chain, the first header of
        // the locator is always the parent of the first new block.
        assert_eq!(expected[0].prev_block_id(), &Some(locator[0].get_id()));

        // Produce more blocks than `HEADER_LIMIT`, so get_headers is truncated.
        btf.create_chain(&last_block.get_id(), header_limit - expected.len()).unwrap();
        let headers = btf.chainstate().get_headers(locator).unwrap();
        assert_eq!(headers.len(), header_limit);
    });
}

// Create two chains that only share the genesis block and verify that the header is attached to
// the genesis.
#[test]
fn get_headers_genesis() {
    common::concurrency::model(|| {
        let mut rng = random::make_pseudo_rng();

        let mut btf = BlockTestFramework::new();
        let genesis = btf.genesis().clone();

        btf.create_chain(&genesis.get_id(), rng.gen_range(100..1000)).unwrap();
        let locator_1 = btf.chainstate.get_locator().unwrap();

        let chain_length = rng.gen_range(1000..2000);
        btf.create_chain(&genesis.get_id(), chain_length).unwrap();
        let locator_2 = btf.chainstate.get_locator().unwrap();
        assert_ne!(locator_1, locator_2);
        assert!(locator_1.len() < locator_2.len());

        let headers = btf.chainstate.get_headers(locator_1).unwrap();
        assert_eq!(headers[0].prev_block_id(), &Some(genesis.get_id()));
        assert_eq!(headers.len(), chain_length);
    });
}

// Create two chains that branch at some point, both with some unique blocks. Verify that the first
// returned header is attached to a block that is known to both chains.
#[test]
fn get_headers_branching_chains() {
    common::concurrency::model(|| {
        let mut rng = random::make_pseudo_rng();
        let common_height = rng.gen_range(100..10_000);

        let mut btf = BlockTestFramework::new();
        let common_block = btf.create_chain(&btf.genesis().get_id(), common_height).unwrap();

        btf.create_chain(&common_block.get_id(), rng.gen_range(100..2500)).unwrap();
        let locator = btf.chainstate.get_locator().unwrap();
        btf.create_chain(&common_block.get_id(), rng.gen_range(2500..5000)).unwrap();

        let headers = btf.chainstate.get_headers(locator).unwrap();
        let id = headers[0].prev_block_id().as_ref().unwrap();
        assert!(btf.get_block_index(id).block_height() <= BlockHeight::new(common_height as u64));
    });
}

// Create two separate chains that share some blocks. Verify that the first returned header is
// attached to some block known for both chains.
#[test]
fn get_headers_different_chains() {
    common::concurrency::model(|| {
        let mut rng = random::make_pseudo_rng();

        let mut btf1 = BlockTestFramework::new();
        let mut btf2 = BlockTestFramework::new();

        let mut prev = btf1.genesis().clone();
        assert_eq!(&prev, btf2.genesis());
        for _ in 0..rng.gen_range(100..250) {
            prev = btf1.random_block(&prev, None);
            btf1.add_special_block(prev.clone()).unwrap();
            btf2.add_special_block(prev.clone()).unwrap();
            assert_eq!(
                btf1.block_indexes.last().unwrap().block_id(),
                btf2.block_indexes.last().unwrap().block_id()
            );
        }

        btf1.create_chain(&prev.get_id(), rng.gen_range(32..256)).unwrap();
        btf2.create_chain(&prev.get_id(), rng.gen_range(256..512)).unwrap();

<<<<<<< HEAD
        let locator = btf1.chainstate.get_locator().unwrap();
        let headers = btf2.chainstate.get_headers(locator).unwrap();
        let id = headers[0].prev_block_id().clone().unwrap();
        assert!(btf1.chainstate.chainstate_storage.get_block_index(&id).unwrap().is_some());
=======
        // create two chains which both have unique blocks and share some blocks
        // Verify that the first returned header attaches before genesis
        {
            let config = ConfigBuilder::test_chain().build();
            let consensus1 = ChainstateBuilder::new().with_config(config.clone()).build();
            let consensus2 = ChainstateBuilder::new().with_config(config).build();
            let mut btf1 = BlockTestFramework::with_chainstate(consensus1);
            let mut btf2 = BlockTestFramework::with_chainstate(consensus2);
            let mut prev = btf1.genesis().clone();

            for _ in 0..crypto::random::make_pseudo_rng().gen_range(100..250) {
                prev = btf1.random_block(&prev, None);
                btf1.add_special_block(prev.clone()).unwrap();
                btf2.add_special_block(prev.clone()).unwrap();
                assert_eq!(
                    btf1.block_indexes[btf1.block_indexes.len() - 1].block_id(),
                    btf2.block_indexes[btf2.block_indexes.len() - 1].block_id(),
                );
            }
>>>>>>> 2849aab8

        let locator = btf2.chainstate.get_locator().unwrap();
        let headers = btf1.chainstate.get_headers(locator).unwrap();
        let id = headers[0].prev_block_id().clone().unwrap();
        assert!(btf2.chainstate.chainstate_storage.get_block_index(&id).unwrap().is_some());
    });
}

#[test]
fn filter_already_existing_blocks() {
    common::concurrency::model(|| {
<<<<<<< HEAD
        let mut rng = random::make_pseudo_rng();

        let mut btf1 = BlockTestFramework::new();
        let mut btf2 = BlockTestFramework::new();

        let mut prev1 = btf1.genesis().clone();
        for _ in 0..rng.gen_range(8..16) {
            prev1 = btf1.random_block(&prev1, None);
            btf1.add_special_block(prev1.clone()).unwrap();
            btf2.add_special_block(prev1.clone()).unwrap();
            assert_eq!(
                btf1.block_indexes.last().unwrap().block_id(),
                btf2.block_indexes.last().unwrap().block_id(),
            );
        }

        let limit = rng.gen_range(32..256);
        let mut prev2 = prev1.clone();
        let mut headers1 = vec![];
        let mut headers2 = vec![];

        // Add random blocks to both chains.
        for i in 0..(limit * 2) {
            if i <= limit {
=======
        {
            let config = ConfigBuilder::test_chain().build();
            let consensus1 = ChainstateBuilder::new().with_config(config.clone()).build();
            let consensus2 = ChainstateBuilder::new().with_config(config).build();
            let mut btf1 = BlockTestFramework::with_chainstate(consensus1);
            let mut btf2 = BlockTestFramework::with_chainstate(consensus2);
            let mut prev1 = btf1.genesis().clone();

            for _ in 0..crypto::random::make_pseudo_rng().gen_range(8..16) {
>>>>>>> 2849aab8
                prev1 = btf1.random_block(&prev1, None);
                headers1.push(prev1.header().clone());
                btf1.add_special_block(prev1.clone()).unwrap();
            }

            prev2 = btf1.random_block(&prev2, None);
            headers2.push(prev2.header().clone());
            btf2.add_special_block(prev2.clone()).unwrap();
        }

<<<<<<< HEAD
        // Check that filter_already_existing_blocks retains only unique to other chain blocks.
        let locator = btf1.chainstate.get_locator().unwrap();
        let headers = btf2.chainstate.get_headers(locator).unwrap();
        assert!(headers.len() > headers2.len());
        let headers = btf1.chainstate.filter_already_existing_blocks(headers).unwrap();
        assert_eq!(headers, headers2);

        let locator = btf2.chainstate.get_locator().unwrap();
        let headers = btf1.chainstate.get_headers(locator).unwrap();
        assert!(headers.len() > headers1.len());
        let headers = btf2.chainstate.filter_already_existing_blocks(headers).unwrap();
        assert_eq!(headers, headers1);
    });
}

// Try to use headers that aren't attached to the chain.
#[test]
fn filter_already_existing_blocks_detached_headers() {
    common::concurrency::model(|| {
        let mut rng = random::make_pseudo_rng();
=======
        // try to offer headers that don't attach to local chain
        {
            let config = ConfigBuilder::test_chain().build();
            let consensus1 = ChainstateBuilder::new().with_config(config.clone()).build();
            let consensus2 = ChainstateBuilder::new().with_config(config).build();
            let mut btf1 = BlockTestFramework::with_chainstate(consensus1);
            let mut btf2 = BlockTestFramework::with_chainstate(consensus2);
            let mut prev = btf1.genesis().clone();

            for _ in 0..crypto::random::make_pseudo_rng().gen_range(8..16) {
                prev = btf1.random_block(&prev, None);
                btf1.add_special_block(prev.clone()).unwrap();
                btf2.add_special_block(prev.clone()).unwrap();
                assert_eq!(
                    btf1.block_indexes[btf1.block_indexes.len() - 1].block_id(),
                    btf2.block_indexes[btf2.block_indexes.len() - 1].block_id(),
                );
            }
>>>>>>> 2849aab8

        let mut btf1 = BlockTestFramework::new();
        let mut btf2 = BlockTestFramework::new();

        let mut prev = btf1.genesis().clone();
        for _ in 0..rng.gen_range(8..16) {
            prev = btf1.random_block(&prev, None);
            btf1.add_special_block(prev.clone()).unwrap();
            btf2.add_special_block(prev.clone()).unwrap();
            assert_eq!(
                btf1.block_indexes.last().unwrap().block_id(),
                btf2.block_indexes.last().unwrap().block_id(),
            );
        }

        let headers = (0..rng.gen_range(3..10))
            .map(|_| {
                prev = btf2.random_block(&prev, None);
                btf2.add_special_block(prev.clone()).unwrap();
                prev.header().clone()
            })
            .collect::<Vec<_>>();

        let filtered_headers =
            btf1.chainstate.filter_already_existing_blocks(headers[1..].to_vec());
        assert_eq!(
            filtered_headers,
            Err(PropertyQueryError::BlockNotFound(
                headers[1].prev_block_id().clone().unwrap()
            ))
        );
    });
}<|MERGE_RESOLUTION|>--- conflicted
+++ resolved
@@ -19,13 +19,8 @@
 
 use crate::detail::tests::{test_framework::BlockTestFramework, *};
 use chainstate_storage::BlockchainStorageRead;
-<<<<<<< HEAD
-use common::chain::config::TestChainConfig;
+use common::chain::config::Builder as ConfigBuilder;
 use crypto::random::{self, Rng};
-=======
-use common::chain::config::Builder as ConfigBuilder;
-use crypto::random::Rng;
->>>>>>> 2849aab8
 
 // Generate some blocks and check that a locator is of expected length.
 #[test]
@@ -183,32 +178,10 @@
         btf1.create_chain(&prev.get_id(), rng.gen_range(32..256)).unwrap();
         btf2.create_chain(&prev.get_id(), rng.gen_range(256..512)).unwrap();
 
-<<<<<<< HEAD
         let locator = btf1.chainstate.get_locator().unwrap();
         let headers = btf2.chainstate.get_headers(locator).unwrap();
         let id = headers[0].prev_block_id().clone().unwrap();
         assert!(btf1.chainstate.chainstate_storage.get_block_index(&id).unwrap().is_some());
-=======
-        // create two chains which both have unique blocks and share some blocks
-        // Verify that the first returned header attaches before genesis
-        {
-            let config = ConfigBuilder::test_chain().build();
-            let consensus1 = ChainstateBuilder::new().with_config(config.clone()).build();
-            let consensus2 = ChainstateBuilder::new().with_config(config).build();
-            let mut btf1 = BlockTestFramework::with_chainstate(consensus1);
-            let mut btf2 = BlockTestFramework::with_chainstate(consensus2);
-            let mut prev = btf1.genesis().clone();
-
-            for _ in 0..crypto::random::make_pseudo_rng().gen_range(100..250) {
-                prev = btf1.random_block(&prev, None);
-                btf1.add_special_block(prev.clone()).unwrap();
-                btf2.add_special_block(prev.clone()).unwrap();
-                assert_eq!(
-                    btf1.block_indexes[btf1.block_indexes.len() - 1].block_id(),
-                    btf2.block_indexes[btf2.block_indexes.len() - 1].block_id(),
-                );
-            }
->>>>>>> 2849aab8
 
         let locator = btf2.chainstate.get_locator().unwrap();
         let headers = btf1.chainstate.get_headers(locator).unwrap();
@@ -220,7 +193,6 @@
 #[test]
 fn filter_already_existing_blocks() {
     common::concurrency::model(|| {
-<<<<<<< HEAD
         let mut rng = random::make_pseudo_rng();
 
         let mut btf1 = BlockTestFramework::new();
@@ -245,17 +217,6 @@
         // Add random blocks to both chains.
         for i in 0..(limit * 2) {
             if i <= limit {
-=======
-        {
-            let config = ConfigBuilder::test_chain().build();
-            let consensus1 = ChainstateBuilder::new().with_config(config.clone()).build();
-            let consensus2 = ChainstateBuilder::new().with_config(config).build();
-            let mut btf1 = BlockTestFramework::with_chainstate(consensus1);
-            let mut btf2 = BlockTestFramework::with_chainstate(consensus2);
-            let mut prev1 = btf1.genesis().clone();
-
-            for _ in 0..crypto::random::make_pseudo_rng().gen_range(8..16) {
->>>>>>> 2849aab8
                 prev1 = btf1.random_block(&prev1, None);
                 headers1.push(prev1.header().clone());
                 btf1.add_special_block(prev1.clone()).unwrap();
@@ -266,7 +227,6 @@
             btf2.add_special_block(prev2.clone()).unwrap();
         }
 
-<<<<<<< HEAD
         // Check that filter_already_existing_blocks retains only unique to other chain blocks.
         let locator = btf1.chainstate.get_locator().unwrap();
         let headers = btf2.chainstate.get_headers(locator).unwrap();
@@ -287,26 +247,6 @@
 fn filter_already_existing_blocks_detached_headers() {
     common::concurrency::model(|| {
         let mut rng = random::make_pseudo_rng();
-=======
-        // try to offer headers that don't attach to local chain
-        {
-            let config = ConfigBuilder::test_chain().build();
-            let consensus1 = ChainstateBuilder::new().with_config(config.clone()).build();
-            let consensus2 = ChainstateBuilder::new().with_config(config).build();
-            let mut btf1 = BlockTestFramework::with_chainstate(consensus1);
-            let mut btf2 = BlockTestFramework::with_chainstate(consensus2);
-            let mut prev = btf1.genesis().clone();
-
-            for _ in 0..crypto::random::make_pseudo_rng().gen_range(8..16) {
-                prev = btf1.random_block(&prev, None);
-                btf1.add_special_block(prev.clone()).unwrap();
-                btf2.add_special_block(prev.clone()).unwrap();
-                assert_eq!(
-                    btf1.block_indexes[btf1.block_indexes.len() - 1].block_id(),
-                    btf2.block_indexes[btf2.block_indexes.len() - 1].block_id(),
-                );
-            }
->>>>>>> 2849aab8
 
         let mut btf1 = BlockTestFramework::new();
         let mut btf2 = BlockTestFramework::new();
