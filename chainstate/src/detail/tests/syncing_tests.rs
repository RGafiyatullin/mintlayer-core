--- conflicted
+++ resolved
@@ -25,12 +25,8 @@
     common::concurrency::model(|| {
         let config = Arc::new(create_unit_test_config());
         let storage = Store::new_empty().unwrap();
-<<<<<<< HEAD
-        let mut consensus = Chainstate::new(Arc::clone(&config), storage, None, None).unwrap();
-=======
         let mut consensus =
             Chainstate::new(Arc::clone(&config), storage, None, Default::default()).unwrap();
->>>>>>> 45bdcebe
 
         let mut prev_block = consensus.chain_config.genesis_block().clone();
         let limit = crypto::random::make_pseudo_rng().gen::<u16>();
@@ -72,11 +68,7 @@
     common::concurrency::model(|| {
         let config = Arc::new(create_unit_test_config());
         let storage = Store::new_empty().unwrap();
-<<<<<<< HEAD
-        let mut consensus = Chainstate::new(config, storage, None, None).unwrap();
-=======
         let mut consensus = Chainstate::new(config, storage, None, Default::default()).unwrap();
->>>>>>> 45bdcebe
 
         let mut prev_block = consensus.chain_config.genesis_block().clone();
         let limit = crypto::random::make_pseudo_rng().gen::<u16>();
