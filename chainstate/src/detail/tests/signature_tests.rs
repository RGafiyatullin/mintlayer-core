// Copyright (c) 2022 RBB S.r.l
// opensource@mintlayer.org
// SPDX-License-Identifier: MIT
// Licensed under the MIT License;
// you may not use this file except in compliance with the License.
// You may obtain a copy of the License at
//
// 	http://spdx.org/licenses/MIT
//
// Unless required by applicable law or agreed to in writing, software
// distributed under the License is distributed on an "AS IS" BASIS,
// WITHOUT WARRANTIES OR CONDITIONS OF ANY KIND, either express or implied.
// See the License for the specific language governing permissions and
// limitations under the License.
//
// Author(s): S. Tkach

use common::{
    chain::{
        signature::{
            inputsig::{InputWitness, StandardInputSignature},
            sighashtype::SigHashType,
        },
        Destination, OutPointSourceId, OutputPurpose, TxInput, TxOutput,
    },
    primitives::Amount,
};
use crypto::key::{KeyKind, PrivateKey};

use crate::detail::tests::{test_framework::TransactionBuilder, *};

#[test]
fn signed_tx() {
    common::concurrency::model(|| {
        let mut tf = TestFramework::default();

        let (private_key, public_key) = PrivateKey::new(KeyKind::RistrettoSchnorr);

        // The first transaction uses the `AnyoneCanSpend` output of the transaction from the
        // genesis block.
        let tx_1 = TransactionBuilder::new()
            .add_input(TxInput::new(
                OutPointSourceId::BlockReward(tf.chainstate.chain_config.genesis_block_id()),
                0,
                InputWitness::NoSignature(None),
<<<<<<< HEAD
            );
            let output = TxOutput::new(
                OutputValue::Coin(Amount::from_atoms(100)),
=======
            ))
            .add_output(TxOutput::new(
                Amount::from_atoms(100),
>>>>>>> 306af8ee
                OutputPurpose::Transfer(Destination::PublicKey(public_key.clone())),
            ))
            .build();

        // The second transaction has the signed input.
        let tx_2 = {
<<<<<<< HEAD
            let input = TxInput::new(
                OutPointSourceId::Transaction(tx_1.get_id()),
                0,
                InputWitness::NoSignature(None),
            );
            let output = TxOutput::new(
                OutputValue::Coin(Amount::from_atoms(100)),
                OutputPurpose::Transfer(Destination::PublicKey(public_key.clone())),
            );
            let mut tx = Transaction::new(0, vec![input], vec![output], 0).unwrap();
=======
            let mut tx = TransactionBuilder::new()
                .add_input(TxInput::new(
                    OutPointSourceId::Transaction(tx_1.get_id()),
                    0,
                    InputWitness::NoSignature(None),
                ))
                .add_output(TxOutput::new(
                    Amount::from_atoms(100),
                    OutputPurpose::Transfer(Destination::PublicKey(public_key.clone())),
                ))
                .build();
>>>>>>> 306af8ee
            let input_sign = StandardInputSignature::produce_signature_for_input(
                &private_key,
                SigHashType::try_from(SigHashType::ALL).unwrap(),
                Destination::PublicKey(public_key),
                &tx,
                0,
            )
            .unwrap();
            tx.update_witness(0, InputWitness::Standard(input_sign)).unwrap();
            tx
        };

        tf.make_block_builder()
            .with_transactions(vec![tx_1, tx_2])
            .build_and_process()
            .unwrap();
    });
}<|MERGE_RESOLUTION|>--- conflicted
+++ resolved
@@ -43,33 +43,15 @@
                 OutPointSourceId::BlockReward(tf.chainstate.chain_config.genesis_block_id()),
                 0,
                 InputWitness::NoSignature(None),
-<<<<<<< HEAD
-            );
-            let output = TxOutput::new(
-                OutputValue::Coin(Amount::from_atoms(100)),
-=======
             ))
             .add_output(TxOutput::new(
-                Amount::from_atoms(100),
->>>>>>> 306af8ee
+                OutputValue::Coin(Amount::from_atoms(100)),
                 OutputPurpose::Transfer(Destination::PublicKey(public_key.clone())),
             ))
             .build();
 
         // The second transaction has the signed input.
         let tx_2 = {
-<<<<<<< HEAD
-            let input = TxInput::new(
-                OutPointSourceId::Transaction(tx_1.get_id()),
-                0,
-                InputWitness::NoSignature(None),
-            );
-            let output = TxOutput::new(
-                OutputValue::Coin(Amount::from_atoms(100)),
-                OutputPurpose::Transfer(Destination::PublicKey(public_key.clone())),
-            );
-            let mut tx = Transaction::new(0, vec![input], vec![output], 0).unwrap();
-=======
             let mut tx = TransactionBuilder::new()
                 .add_input(TxInput::new(
                     OutPointSourceId::Transaction(tx_1.get_id()),
@@ -77,11 +59,10 @@
                     InputWitness::NoSignature(None),
                 ))
                 .add_output(TxOutput::new(
-                    Amount::from_atoms(100),
+                    OutputValue::Coin(Amount::from_atoms(100)),
                     OutputPurpose::Transfer(Destination::PublicKey(public_key.clone())),
                 ))
                 .build();
->>>>>>> 306af8ee
             let input_sign = StandardInputSignature::produce_signature_for_input(
                 &private_key,
                 SigHashType::try_from(SigHashType::ALL).unwrap(),
