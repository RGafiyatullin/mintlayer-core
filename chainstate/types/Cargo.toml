[package]
name = "chainstate-types"
version = "0.1.0"
edition = "2021"
license = "MIT"

# See more keys and their definitions at https://doc.rust-lang.org/cargo/reference/manifest.html

[dependencies]
serialization = { path = "../../serialization" }
common = { path = "../../common/" }
storage = { path = "../../storage/" }
<<<<<<< HEAD
crypto = { path = "../../crypto" }

parity-scale-codec = "3.1"
thiserror = "1.0"
generic-array = "0.14"
replace_with = "0.1"
=======

thiserror = "1.0"
parity-scale-codec = "3.1"
>>>>>>> 9f301c33
<|MERGE_RESOLUTION|>--- conflicted
+++ resolved
@@ -10,15 +10,9 @@
 serialization = { path = "../../serialization" }
 common = { path = "../../common/" }
 storage = { path = "../../storage/" }
-<<<<<<< HEAD
 crypto = { path = "../../crypto" }
-
-parity-scale-codec = "3.1"
-thiserror = "1.0"
-generic-array = "0.14"
-replace_with = "0.1"
-=======
 
 thiserror = "1.0"
 parity-scale-codec = "3.1"
->>>>>>> 9f301c33
+generic-array = "0.14"
+replace_with = "0.1"