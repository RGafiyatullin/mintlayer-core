--- conflicted
+++ resolved
@@ -20,11 +20,8 @@
 use common::Uint256;
 use serialization::{Decode, Encode};
 
-<<<<<<< HEAD
+use crate::preconnect_data::BlockPreconnectData;
 use crate::GenBlockIndex;
-=======
-use crate::preconnect_data::BlockPreconnectData;
->>>>>>> f175389a
 
 #[derive(Debug, Clone, Encode, Decode)]
 pub struct BlockIndex {
@@ -94,12 +91,11 @@
         self.block_header
     }
 
-<<<<<<< HEAD
     pub fn into_gen_block_index(self) -> GenBlockIndex {
         self.into()
-=======
+    }
+
     pub fn preconnect_data(&self) -> &BlockPreconnectData {
         &self.preconnect_data
->>>>>>> f175389a
     }
 }