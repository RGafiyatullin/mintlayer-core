[package]
name = "mintlayer-core"
description = "Bitcoin bridging blockchain node"
homepage = "https://mintlayer.org"
repository = "https://github.com/mintlayer/mintlayer-core"
readme = "README.md"
license = "MIT"
version = "0.1.0"
authors = ["Samer Afach <samer.afach@mintlayer.org>", "Ben Marsh <benjamin.marsh@mintlayer.org>", "Enrico Rubboli <enrico.rubboli@mintlayer.org>"]
edition = "2021"

[workspace]
members = [
  "accounting",                   # Accounting and balances abstractions
  "common",                       # Everything else, until it's moved to another crate.
  "blockprod",                    # Block production with whatever consensus algorithm.
  "crypto",                       # Cryptographic primitives and their interfaces.
  "consensus",                    # Consensus related logic.
  "chainstate",                   # Code on chainstate of blocks and transactions.
  "chainstate/test-suite",        # Tests for the chainstate, separated to make use of the chainstate test framework.
  "script",                       # Bitcoin script and its interfaces.
  "logging",                      # Logging engine and its interfaces.
  "mempool",                      # Mempool interface and implementation.
  "p2p",                          # P2p communication interfaces and protocols.
<<<<<<< HEAD
  "p2p/backend-test-suite",       # P2p backend agnostic tests.
=======
  "pos_accounting",               # PoS accounting and balances abstractions
>>>>>>> ee859e0d
  "rpc",                          # Rpc abstraction and implementation.
  "serialization",                # Full featured serialization interfaces and implementations.
  "serialization/core",           # Serialization core tools.
  "serialization/tagged",         # Serialization for direct/tagged encoding style.
  "serialization/tagged/derive",  # direct/tagged encoding style derive macros.
  "storage",                      # storage abstraction layer and its implementation.
  "storage/backend-test-suite",   # Tests for validating storage backend implementations.
  "storage/core",                 # Core backend-agnostic storage abstraction.
  "storage/inmemory",             # In-memory storage backend implementation.
  "storage/lmdb",                 # LMDB-based persistent storage backend implementation.
  "subsystem",                    # Utilities for working with concurrent subsystems.
  "node",                         # Node executable.
  "wallet",                       # Wallet executable.
  "utils",                        # Various utilities.
  "utxo",                         # Utxo and related utilities (cache, undo, etc.).
  "test",                         # Integration tests.
  "test-utils",                   # Various utilities for tests.
]

default-members = [
  "common",
  "crypto",
  "chainstate",
  "script",
  "logging",
  "mempool",
  "p2p",
  "rpc",
  "serialization",
  "storage",
  "subsystem",
  "node",
  "wallet",
  "utils",
  "utxo",
#  "test",
]

[dependencies]
common = { path = "common"}
storage = { path = "storage"}
chainstate-storage = { path = "chainstate/storage"}
crypto = { path = "crypto"}
chainstate = { path = "chainstate"}
chainstate-types = { path = "chainstate/types"}
script = { path = "script"}
logging = { path = "logging"}
mempool = { path = "mempool"}
p2p = { path = "p2p"}
rpc = { path = "rpc"}
serialization = { path = "serialization"}
utxo = { path = "utxo"}

[profile.release]
debug-assertions = true
overflow-checks = true

[profile.test]
debug-assertions = true
overflow-checks = true

[profile.test.package.script]
opt-level = 2<|MERGE_RESOLUTION|>--- conflicted
+++ resolved
@@ -22,11 +22,8 @@
   "logging",                      # Logging engine and its interfaces.
   "mempool",                      # Mempool interface and implementation.
   "p2p",                          # P2p communication interfaces and protocols.
-<<<<<<< HEAD
   "p2p/backend-test-suite",       # P2p backend agnostic tests.
-=======
   "pos_accounting",               # PoS accounting and balances abstractions
->>>>>>> ee859e0d
   "rpc",                          # Rpc abstraction and implementation.
   "serialization",                # Full featured serialization interfaces and implementations.
   "serialization/core",           # Serialization core tools.
