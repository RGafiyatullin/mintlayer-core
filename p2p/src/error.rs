--- conflicted
+++ resolved
@@ -13,14 +13,10 @@
 // See the License for the specific language governing permissions and
 // limitations under the License.
 
-<<<<<<< HEAD
-=======
-use chainstate::ban_score::BanScore;
 use common::{
     chain::Block,
     primitives::{semver::SemVer, Id},
 };
->>>>>>> d7be2d7a
 use thiserror::Error;
 
 use chainstate::{ban_score::BanScore, ChainstateError};
