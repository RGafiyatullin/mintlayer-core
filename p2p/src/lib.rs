// Copyright (c) 2021-2022 RBB S.r.l
// opensource@mintlayer.org
// SPDX-License-Identifier: MIT
// Licensed under the MIT License;
// you may not use this file except in compliance with the License.
// You may obtain a copy of the License at
//
// 	http://spdx.org/licenses/MIT
//
// Unless required by applicable law or agreed to in writing, software
// distributed under the License is distributed on an "AS IS" BASIS,
// WITHOUT WARRANTIES OR CONDITIONS OF ANY KIND, either express or implied.
// See the License for the specific language governing permissions and
// limitations under the License.
//
// Author(s): A. Altonen
<<<<<<< HEAD
#![allow(unused)]
use crate::{
    error::P2pError,
    net::{
        libp2p::Libp2pService, mock::MockService, ConnectivityService, NetworkingService,
        PubSubService, SyncingCodecService,
    },
};
use chainstate::chainstate_interface;
use common::chain::block;
=======
use crate::{
    error::P2pError,
    net::{ConnectivityService, NetworkingService, PubSubService, SyncingCodecService},
};
use chainstate::chainstate_interface;
>>>>>>> f26f70df
use common::chain::ChainConfig;
use logging::log;
use std::{fmt::Debug, str::FromStr, sync::Arc, time::Duration};
use tokio::sync::{mpsc, oneshot};

pub mod error;
pub mod event;
pub mod message;
pub mod net;
pub mod pubsub;
pub mod rpc;
pub mod swarm;
pub mod sync;

// TODO: figure out proper channel sizes
const CHANNEL_SIZE: usize = 64;

// TODO: this should come from a config
const TIMEOUT: Duration = Duration::from_secs(10);

pub struct P2pInterface<T: NetworkingService> {
    p2p: P2P<T>,
}

// TODO: reduce code duplication?
impl<T> P2pInterface<T>
where
    T: NetworkingService,
{
    pub async fn connect(&mut self, addr: String) -> error::Result<()>
    where
        <T as NetworkingService>::Address: FromStr,
        <<T as NetworkingService>::Address as FromStr>::Err: Debug,
        <T as NetworkingService>::PeerId: FromStr,
        <<T as NetworkingService>::PeerId as FromStr>::Err: Debug,
    {
        let (tx, rx) = oneshot::channel();
        self.p2p
            .tx_swarm
            .send(event::SwarmEvent::Connect(
                addr.parse::<T::Address>().map_err(|_| P2pError::InvalidAddress)?,
                tx,
            ))
            .await
            .map_err(|_| P2pError::ChannelClosed)?;
        rx.await.map_err(P2pError::from)?
    }
<<<<<<< HEAD

    async fn disconnect(&self, peer_id: String) -> error::Result<()>
    where
        <T as NetworkingService>::PeerId: FromStr,
        <<T as NetworkingService>::PeerId as FromStr>::Err: Debug,
    {
        let (tx, rx) = oneshot::channel();
        let peer_id = peer_id.parse::<T::PeerId>().map_err(|_| P2pError::InvalidPeerId)?;

        self.p2p
            .tx_swarm
            .send(event::SwarmEvent::Disconnect(peer_id, tx))
            .await
            .map_err(|_| P2pError::ChannelClosed)?;
        rx.await.map_err(P2pError::from)?
    }

=======

    async fn disconnect(&self, peer_id: String) -> error::Result<()>
    where
        <T as NetworkingService>::PeerId: FromStr,
        <<T as NetworkingService>::PeerId as FromStr>::Err: Debug,
    {
        let (tx, rx) = oneshot::channel();
        let peer_id = peer_id.parse::<T::PeerId>().map_err(|_| P2pError::InvalidPeerId)?;

        self.p2p
            .tx_swarm
            .send(event::SwarmEvent::Disconnect(peer_id, tx))
            .await
            .map_err(|_| P2pError::ChannelClosed)?;
        rx.await.map_err(P2pError::from)?
    }

>>>>>>> f26f70df
    pub async fn get_peer_count(&self) -> error::Result<usize> {
        let (tx, rx) = oneshot::channel();
        self.p2p
            .tx_swarm
            .send(event::SwarmEvent::GetPeerCount(tx))
            .await
            .map_err(P2pError::from)?;
        rx.await.map_err(P2pError::from)
    }

    pub async fn get_bind_address(&self) -> error::Result<String> {
        let (tx, rx) = oneshot::channel();
        self.p2p
            .tx_swarm
            .send(event::SwarmEvent::GetBindAddress(tx))
            .await
            .map_err(P2pError::from)?;
        rx.await.map_err(P2pError::from)
    }

    pub async fn get_peer_id(&self) -> error::Result<String> {
        let (tx, rx) = oneshot::channel();
        self.p2p
            .tx_swarm
            .send(event::SwarmEvent::GetPeerId(tx))
            .await
            .map_err(P2pError::from)?;
        rx.await.map_err(P2pError::from)
    }

    pub async fn get_connected_peers(&self) -> error::Result<Vec<String>> {
        let (tx, rx) = oneshot::channel();
        self.p2p
            .tx_swarm
            .send(event::SwarmEvent::GetConnectedPeers(tx))
            .await
            .map_err(P2pError::from)?;
        rx.await.map_err(P2pError::from)
    }
<<<<<<< HEAD
}

#[allow(unused)]
struct P2P<T: NetworkingService> {
    // TODO: add abstration for channels
    /// TX channel for sending swarm control events
    pub tx_swarm: mpsc::Sender<event::SwarmEvent<T>>,

    /// TX channel for sending syncing/pubsub events
    pub tx_sync: mpsc::Sender<event::SyncEvent>,
}

=======
}

struct P2P<T: NetworkingService> {
    // TODO: add abstration for channels
    /// TX channel for sending swarm control events
    pub tx_swarm: mpsc::Sender<event::SwarmEvent<T>>,

    /// TX channel for sending syncing/pubsub events
    pub _tx_sync: mpsc::Sender<event::SyncEvent>,
}

>>>>>>> f26f70df
impl<T> P2P<T>
where
    T: 'static + NetworkingService,
    T::ConnectivityHandle: ConnectivityService<T>,
    T::SyncingCodecHandle: SyncingCodecService<T>,
    T::PubSubHandle: PubSubService<T>,
{
    /// Start the P2P subsystem
    ///
    /// This function starts the networking backend and individual manager objects.
    pub async fn new(
        bind_addr: String,
        config: Arc<ChainConfig>,
        consensus_handle: subsystem::Handle<Box<dyn chainstate_interface::ChainstateInterface>>,
    ) -> error::Result<Self>
    where
        <T as NetworkingService>::Address: FromStr,
        <<T as NetworkingService>::Address as FromStr>::Err: Debug,
    {
        let (conn, pubsub, sync) = T::start(
            bind_addr.parse::<T::Address>().map_err(|_| P2pError::InvalidAddress)?,
            &[],
            &[net::PubSubTopic::Blocks],
            Arc::clone(&config),
            TIMEOUT,
        )
        .await?;

        // TODO: think about these channel sizes
        let (tx_swarm, rx_swarm) = mpsc::channel(CHANNEL_SIZE);
        let (tx_p2p_sync, rx_p2p_sync) = mpsc::channel(CHANNEL_SIZE);
<<<<<<< HEAD
        let (tx_sync, rx_sync) = mpsc::channel(CHANNEL_SIZE);
=======
        let (_tx_sync, _rx_sync) = mpsc::channel(CHANNEL_SIZE);
>>>>>>> f26f70df
        let (tx_pubsub, rx_pubsub) = mpsc::channel(CHANNEL_SIZE);

        let swarm_config = Arc::clone(&config);
        tokio::spawn(async move {
            if let Err(e) = swarm::PeerManager::<T>::new(swarm_config, conn, rx_swarm, tx_p2p_sync)
                .run()
                .await
            {
                log::error!("PeerManager failed: {:?}", e);
            }
        });

        let sync_handle = consensus_handle.clone();
        let swarm_tx = tx_swarm.clone();
        let sync_config = Arc::clone(&config);
        tokio::spawn(async move {
            if let Err(e) = sync::SyncManager::<T>::new(
                sync_config,
                sync,
                sync_handle,
                rx_p2p_sync,
                swarm_tx,
                tx_pubsub,
            )
            .run()
            .await
            {
                log::error!("SyncManager failed: {:?}", e);
            }
        });

        // TODO: merge with syncmanager when appropriate
        tokio::spawn(async move {
            if let Err(e) =
                pubsub::PubSubMessageHandler::<T>::new(config, pubsub, consensus_handle, rx_pubsub)
                    .run()
                    .await
            {
                log::error!("PubSubMessageHandler failed: {:?}", e);
            }
        });

<<<<<<< HEAD
        Ok(Self { tx_swarm, tx_sync })
=======
        Ok(Self { tx_swarm, _tx_sync })
>>>>>>> f26f70df
    }
}

impl<T: NetworkingService + 'static> subsystem::Subsystem for P2pInterface<T> {}

pub type P2pHandle<T> = subsystem::Handle<P2pInterface<T>>;

pub async fn make_p2p<T>(
    chain_config: Arc<ChainConfig>,
    consensus_handle: subsystem::Handle<Box<dyn chainstate_interface::ChainstateInterface>>,
    bind_addr: String,
) -> Result<P2pInterface<T>, P2pError>
where
    T: NetworkingService + 'static,
    T::ConnectivityHandle: ConnectivityService<T>,
    T::SyncingCodecHandle: SyncingCodecService<T>,
    T::PubSubHandle: PubSubService<T>,
    <T as NetworkingService>::Address: FromStr,
    <<T as NetworkingService>::Address as FromStr>::Err: Debug,
    <T as NetworkingService>::PeerId: FromStr,
    <<T as NetworkingService>::PeerId as FromStr>::Err: Debug,
{
    Ok(P2pInterface {
        p2p: P2P::new(bind_addr, chain_config, consensus_handle).await?,
    })
}<|MERGE_RESOLUTION|>--- conflicted
+++ resolved
@@ -14,24 +14,11 @@
 // limitations under the License.
 //
 // Author(s): A. Altonen
-<<<<<<< HEAD
-#![allow(unused)]
-use crate::{
-    error::P2pError,
-    net::{
-        libp2p::Libp2pService, mock::MockService, ConnectivityService, NetworkingService,
-        PubSubService, SyncingCodecService,
-    },
-};
-use chainstate::chainstate_interface;
-use common::chain::block;
-=======
 use crate::{
     error::P2pError,
     net::{ConnectivityService, NetworkingService, PubSubService, SyncingCodecService},
 };
 use chainstate::chainstate_interface;
->>>>>>> f26f70df
 use common::chain::ChainConfig;
 use logging::log;
 use std::{fmt::Debug, str::FromStr, sync::Arc, time::Duration};
@@ -79,7 +66,6 @@
             .map_err(|_| P2pError::ChannelClosed)?;
         rx.await.map_err(P2pError::from)?
     }
-<<<<<<< HEAD
 
     async fn disconnect(&self, peer_id: String) -> error::Result<()>
     where
@@ -97,25 +83,6 @@
         rx.await.map_err(P2pError::from)?
     }
 
-=======
-
-    async fn disconnect(&self, peer_id: String) -> error::Result<()>
-    where
-        <T as NetworkingService>::PeerId: FromStr,
-        <<T as NetworkingService>::PeerId as FromStr>::Err: Debug,
-    {
-        let (tx, rx) = oneshot::channel();
-        let peer_id = peer_id.parse::<T::PeerId>().map_err(|_| P2pError::InvalidPeerId)?;
-
-        self.p2p
-            .tx_swarm
-            .send(event::SwarmEvent::Disconnect(peer_id, tx))
-            .await
-            .map_err(|_| P2pError::ChannelClosed)?;
-        rx.await.map_err(P2pError::from)?
-    }
-
->>>>>>> f26f70df
     pub async fn get_peer_count(&self) -> error::Result<usize> {
         let (tx, rx) = oneshot::channel();
         self.p2p
@@ -155,32 +122,17 @@
             .map_err(P2pError::from)?;
         rx.await.map_err(P2pError::from)
     }
-<<<<<<< HEAD
-}
-
-#[allow(unused)]
+}
+
 struct P2P<T: NetworkingService> {
     // TODO: add abstration for channels
     /// TX channel for sending swarm control events
     pub tx_swarm: mpsc::Sender<event::SwarmEvent<T>>,
 
     /// TX channel for sending syncing/pubsub events
-    pub tx_sync: mpsc::Sender<event::SyncEvent>,
-}
-
-=======
-}
-
-struct P2P<T: NetworkingService> {
-    // TODO: add abstration for channels
-    /// TX channel for sending swarm control events
-    pub tx_swarm: mpsc::Sender<event::SwarmEvent<T>>,
-
-    /// TX channel for sending syncing/pubsub events
     pub _tx_sync: mpsc::Sender<event::SyncEvent>,
 }
 
->>>>>>> f26f70df
 impl<T> P2P<T>
 where
     T: 'static + NetworkingService,
@@ -212,11 +164,7 @@
         // TODO: think about these channel sizes
         let (tx_swarm, rx_swarm) = mpsc::channel(CHANNEL_SIZE);
         let (tx_p2p_sync, rx_p2p_sync) = mpsc::channel(CHANNEL_SIZE);
-<<<<<<< HEAD
-        let (tx_sync, rx_sync) = mpsc::channel(CHANNEL_SIZE);
-=======
         let (_tx_sync, _rx_sync) = mpsc::channel(CHANNEL_SIZE);
->>>>>>> f26f70df
         let (tx_pubsub, rx_pubsub) = mpsc::channel(CHANNEL_SIZE);
 
         let swarm_config = Arc::clone(&config);
@@ -259,11 +207,7 @@
             }
         });
 
-<<<<<<< HEAD
-        Ok(Self { tx_swarm, tx_sync })
-=======
         Ok(Self { tx_swarm, _tx_sync })
->>>>>>> f26f70df
     }
 }
 
