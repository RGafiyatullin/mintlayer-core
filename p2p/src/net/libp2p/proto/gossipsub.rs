// Copyright (c) 2021 Protocol Labs
// Copyright (c) 2022 RBB S.r.l
// opensource@mintlayer.org
// SPDX-License-Identifier: MIT
// Licensed under the MIT License;
// you may not use this file except in compliance with the License.
// You may obtain a copy of the License at
//
// 	http://spdx.org/licenses/MIT
//
// Unless required by applicable law or agreed to in writing, software
// distributed under the License is distributed on an "AS IS" BASIS,
// WITHOUT WARRANTIES OR CONDITIONS OF ANY KIND, either express or implied.
// See the License for the specific language governing permissions and
// limitations under the License.
//
// Author(s): A. Altonen
use crate::{
    error::{self, P2pError, ProtocolError},
    message::Message,
    net::libp2p::{backend::Backend, types},
};
use libp2p::gossipsub::GossipsubEvent;
use logging::log;
use serialization::Decode;

impl Backend {
    pub async fn on_gossipsub_event(&mut self, event: GossipsubEvent) -> error::Result<()> {
        match event {
            GossipsubEvent::Unsubscribed { peer_id, topic } => {
                log::trace!("peer {:?} unsubscribed from topic {:?}", peer_id, topic);
                Ok(())
            }
            GossipsubEvent::Subscribed { peer_id, topic } => {
                log::trace!("peer {:?} subscribed to topic {:?}", peer_id, topic);
                Ok(())
            }
            GossipsubEvent::GossipsubNotSupported { peer_id } => {
                // TODO: should not be possible with mintlayer, disconnect?
                log::info!("peer {:?} does not support gossipsub", peer_id);
                Ok(())
            }
            GossipsubEvent::Message {
                propagation_source,
                message_id,
                message,
            } => {
                log::trace!(
                    "gossipsub message received, message id {:?}, propagation source {:?}",
                    message_id,
                    propagation_source
                );

                let message = match Message::decode(&mut &message.data[..]) {
                    Ok(data) => data,
                    Err(_) => {
                        log::warn!(
                            "received invalid message, propagation source: {:?}",
                            propagation_source
                        );

                        if self.swarm.is_connected(&propagation_source) {
                            log::info!("notify swarm manager about invalid message");

                            // TODO: implement peer profiling
                            self.conn_tx
                                .send(types::ConnectivityEvent::Misbehaved {
                                    peer_id: propagation_source,
                                    behaviour: 0,
                                })
                                .await?;
                        }

                        return Err(P2pError::ProtocolError(ProtocolError::InvalidMessage));
                    }
                };

                self.gossip_tx
                    .send(types::PubSubEvent::MessageReceived {
                        peer_id: propagation_source,
                        message,
                        message_id,
                    })
                    .await
                    .map_err(P2pError::from)
            }
        }
    }
}

#[cfg(test)]
mod tests {
    use super::*;
<<<<<<< HEAD
    use crate::net::{
        self,
        libp2p::{proto::util, Libp2pService},
        NetworkingService,
=======
    use crate::{
        message::{MessageType, PubSubMessage},
        net::{self, libp2p::proto::util},
>>>>>>> f26f70df
    };
    use common::chain::block::{consensus_data::ConsensusData, Block};
    use futures::{FutureExt, StreamExt};
    use libp2p::{
        gossipsub::{GossipsubEvent, GossipsubMessage, IdentTopic as Topic, MessageId, TopicHash},
        identify::Identify,
        swarm::{SwarmBuilder, SwarmEvent},
        Multiaddr, PeerId,
    };
    use serialization::Encode;

    impl PartialEq for types::PubSubEvent {
        fn eq(&self, other: &Self) -> bool {
            let types::PubSubEvent::MessageReceived {
                peer_id: p1,
                message_id: m1,
                message: msg1,
            } = self;
            let types::PubSubEvent::MessageReceived {
                peer_id: p2,
                message_id: m2,
                message: msg2,
            } = other;

            (p1 == p2) && (m1 == m2) && (msg1 == msg2)
        }
    }

    impl PartialEq for types::ConnectivityEvent {
        fn eq(&self, _other: &Self) -> bool {
            true
        }
    }

    #[tokio::test]
    async fn test_valid_message() {
        let config = common::chain::config::create_mainnet();
        let addr: Multiaddr = test_utils::make_address("/ip6/::1/tcp/");
        let (mut backend, _, _, mut gossip_rx, _) =
            util::make_libp2p(config, addr, &[net::PubSubTopic::Blocks]).await;

        let peer_id = PeerId::random();
        let message_id = MessageId::new(&[123]);
        let message = Message {
            magic: [0, 1, 2, 3],
            msg: MessageType::PubSub(PubSubMessage::Block(
                Block::new(vec![], None, 1337u32, ConsensusData::None).unwrap(),
            )),
        };

        assert_eq!(
            backend
                .on_gossipsub_event(GossipsubEvent::Message {
                    propagation_source: peer_id,
                    message_id: message_id.clone(),
                    message: GossipsubMessage {
                        source: Some(peer_id),
                        data: message.encode(),
                        sequence_number: None,
                        topic: TopicHash::from_raw("test"),
                    }
                })
                .await,
            Ok(())
        );

        assert_eq!(
            gossip_rx.recv().await.unwrap(),
            types::PubSubEvent::MessageReceived {
                peer_id,
                message,
                message_id,
            }
        );
    }

    #[tokio::test]
    async fn test_invalid_message_unknown_peer() {
        let config = common::chain::config::create_mainnet();
        let addr: Multiaddr = test_utils::make_address("/ip6/::1/tcp/");
        let (mut backend, _, _, mut gossip_rx, _) =
            util::make_libp2p(config, addr, &[net::PubSubTopic::Blocks]).await;

        let peer_id = PeerId::random();
        let message_id = MessageId::new(&[123]);

        assert_eq!(
            backend
                .on_gossipsub_event(GossipsubEvent::Message {
                    propagation_source: peer_id,
                    message_id: message_id.clone(),
                    message: GossipsubMessage {
                        source: Some(peer_id),
                        data: vec![999].encode(),
                        sequence_number: None,
                        topic: TopicHash::from_raw("test"),
                    }
                })
                .await,
            Err(P2pError::ProtocolError(ProtocolError::InvalidMessage)),
        );

        assert_eq!(
            gossip_rx.try_recv(),
            Err(tokio::sync::mpsc::error::TryRecvError::Empty)
        );
    }

    #[tokio::test]
    async fn test_invalid_message_known_peer() {
        let addr: Multiaddr = test_utils::make_address("/ip6/::1/tcp/");
        let (mut backend1, _, mut conn_rx, mut gossip_rx, _) = util::make_libp2p(
            common::chain::config::create_mainnet(),
            addr.clone(),
            &[net::PubSubTopic::Blocks],
        )
        .await;

        let (mut backend2, _, _, _, _) = util::make_libp2p(
            common::chain::config::create_mainnet(),
            test_utils::make_address("/ip6/::1/tcp/"),
            &[net::PubSubTopic::Blocks],
        )
        .await;

        util::connect_swarms::<types::ComposedBehaviour, types::ComposedBehaviour>(
            addr,
            &mut backend1.swarm,
            &mut backend2.swarm,
        )
        .await;

        let peer_id = backend2.swarm.local_peer_id();
        let message_id = MessageId::new(&[123]);
        assert_eq!(
            backend1
                .on_gossipsub_event(GossipsubEvent::Message {
                    propagation_source: *peer_id,
                    message_id: message_id.clone(),
                    message: GossipsubMessage {
                        source: Some(*peer_id),
                        data: vec![999].encode(),
                        sequence_number: None,
                        topic: TopicHash::from_raw("test"),
                    }
                })
                .await,
            Err(P2pError::ProtocolError(ProtocolError::InvalidMessage)),
        );

        assert_eq!(
            gossip_rx.try_recv(),
            Err(tokio::sync::mpsc::error::TryRecvError::Empty)
        );
        assert_eq!(
            conn_rx.try_recv(),
            Ok(types::ConnectivityEvent::Misbehaved {
                peer_id: *backend2.swarm.local_peer_id(),
                behaviour: 0u32,
            })
        );
    }

    #[tokio::test]
    async fn test_subscribed() {
        let addr: Multiaddr = test_utils::make_address("/ip6/::1/tcp/");
        let (mut backend1, _, _conn_rx, _gossip_rx, _) = util::make_libp2p(
            common::chain::config::create_mainnet(),
            addr.clone(),
            &[net::PubSubTopic::Blocks],
        )
        .await;

        let addr2: Multiaddr = test_utils::make_address("/ip6/::1/tcp/");
        let (mut backend2, _, _conn_rx2, _gossip_rx2, _) = util::make_libp2p(
            common::chain::config::create_mainnet(),
            addr2.clone(),
            &[net::PubSubTopic::Blocks],
        )
        .await;

        util::connect_swarms::<types::ComposedBehaviour, types::ComposedBehaviour>(
            addr,
            &mut backend1.swarm,
            &mut backend2.swarm,
        )
        .await;

        let addr3: Multiaddr = test_utils::make_address("/ip6/::1/tcp/");
        let (mut backend3, _, _, _, _) = util::make_libp2p(
            common::chain::config::create_mainnet(),
            addr3,
            &[net::PubSubTopic::Blocks],
        )
        .await;

        // discard all unhandled events for backend2
        while backend2.swarm.next().now_or_never().is_some() {}

        // util::connect_swarms(addr2, &mut backend2.swarm, &mut backend3.swarm).await;
        util::connect_swarms::<types::ComposedBehaviour, types::ComposedBehaviour>(
            addr2,
            &mut backend2.swarm,
            &mut backend3.swarm,
        )
        .await;

        let mut needed_subscriptions: i32 = 4;

        loop {
            tokio::select! {
                event = backend1.swarm.next() => match event {
                    Some(SwarmEvent::Behaviour(types::ComposedEvent::GossipsubEvent(
                        GossipsubEvent::Subscribed { peer_id, .. })))
                    => {
                        assert_eq!(peer_id, *backend2.swarm.local_peer_id());
                        needed_subscriptions -= 1;
                    }
                    Some(_) => {},
                    None => panic!("got None"),
                },
                event = backend2.swarm.next() => match event {
                    Some(SwarmEvent::Behaviour(types::ComposedEvent::GossipsubEvent(
                        GossipsubEvent::Subscribed { peer_id, .. })))
                    => {
                        if peer_id != *backend3.swarm.local_peer_id() {
                            assert_eq!(peer_id, *backend1.swarm.local_peer_id());
                        }
                        needed_subscriptions -= 1;
                    }
                    Some(_) => {},
                    None => panic!("got None"),
                },
                event = backend3.swarm.next() => match event {
                    Some(SwarmEvent::Behaviour(types::ComposedEvent::GossipsubEvent(
                        GossipsubEvent::Subscribed { peer_id, .. })))
                    => {
                        assert_eq!(peer_id, *backend2.swarm.local_peer_id());
                        needed_subscriptions -= 1;
                    }
                    Some(_) => {},
                    None => panic!("got None"),
                },
                _ = tokio::time::sleep(std::time::Duration::from_secs(10)) => {
                    panic!("didn't receive subscriptions in time");
                }
            }

            if needed_subscriptions == 0 {
                break;
            }
        }
    }

    #[tokio::test]
    async fn test_unsubscribed() {
        let addr: Multiaddr = test_utils::make_address("/ip6/::1/tcp/");
        let (mut backend1, _, _, _, _) = util::make_libp2p(
            common::chain::config::create_mainnet(),
            addr.clone(),
            &[net::PubSubTopic::Blocks],
        )
        .await;

        let addr2: Multiaddr = test_utils::make_address("/ip6/::1/tcp/");
        let (mut backend2, _, _, _, _) = util::make_libp2p(
            common::chain::config::create_mainnet(),
            addr2.clone(),
            &[net::PubSubTopic::Blocks],
        )
        .await;

        util::connect_swarms::<types::ComposedBehaviour, types::ComposedBehaviour>(
            addr.clone(),
            &mut backend1.swarm,
            &mut backend2.swarm,
        )
        .await;

        let addr3: Multiaddr = test_utils::make_address("/ip6/::1/tcp/");
        let (mut backend3, _, _, _, _) = util::make_libp2p(
            common::chain::config::create_mainnet(),
            addr3,
            &[net::PubSubTopic::Blocks],
        )
        .await;

        // discard all unhandled events for backend2
        while backend2.swarm.next().now_or_never().is_some() {}
        util::connect_swarms::<types::ComposedBehaviour, types::ComposedBehaviour>(
            addr2,
            &mut backend2.swarm,
            &mut backend3.swarm,
        )
        .await;
        let mut needed_subscriptions: i32 = 4;

        loop {
            tokio::select! {
                event = backend1.swarm.next() => match event {
                    Some(SwarmEvent::Behaviour(types::ComposedEvent::GossipsubEvent(
                        GossipsubEvent::Subscribed { peer_id, .. })))
                    => {
                        assert_eq!(peer_id, *backend2.swarm.local_peer_id());
                        needed_subscriptions -= 1;
                    }
                    Some(_) => {},
                    None => panic!("got None"),
                },
                event = backend2.swarm.next() => match event {
                    Some(SwarmEvent::Behaviour(types::ComposedEvent::GossipsubEvent(
                        GossipsubEvent::Subscribed { peer_id, .. })))
                    => {
                        if peer_id != *backend3.swarm.local_peer_id() {
                            assert_eq!(peer_id, *backend1.swarm.local_peer_id());
                        }
                        needed_subscriptions -= 1;
                    }
                    Some(_) => {},
                    None => panic!("got None"),
                },
                event = backend3.swarm.next() => match event {
                    Some(SwarmEvent::Behaviour(types::ComposedEvent::GossipsubEvent(
                        GossipsubEvent::Subscribed { peer_id, .. })))
                    => {
                        assert_eq!(peer_id, *backend2.swarm.local_peer_id());
                        needed_subscriptions -= 1;
                    }
                    Some(_) => {},
                    None => panic!("got None"),
                },
                _ = tokio::time::sleep(std::time::Duration::from_secs(10)) => {
                    panic!("didn't receive subscriptions in time");
                }
            }

            if needed_subscriptions == 0 {
                break;
            }
        }

        backend2
            .swarm
            .behaviour_mut()
            .gossipsub
            .unsubscribe(&Topic::new("mintlayer-gossipsub-blocks"))
            .unwrap();
        let mut needed_unsubscriptions: i32 = 2;

        loop {
            tokio::select! {
                event = backend1.swarm.next() => match event {
                    Some(SwarmEvent::Behaviour(types::ComposedEvent::GossipsubEvent(
                        GossipsubEvent::Unsubscribed { peer_id, .. })))
                    => {
                        assert_eq!(peer_id, *backend2.swarm.local_peer_id());
                        needed_unsubscriptions -= 1;
                    }
                    Some(_) => {}
                    None => panic!("got None"),
                },
                event = backend2.swarm.next() => match event {
                    Some(_) => {},
                    None => panic!("got None"),
                },
                event = backend3.swarm.next() => match event {
                    Some(SwarmEvent::Behaviour(types::ComposedEvent::GossipsubEvent(
                        GossipsubEvent::Unsubscribed { peer_id, .. })))
                    => {
                        assert_eq!(peer_id, *backend2.swarm.local_peer_id());
                        needed_unsubscriptions -= 1;
                    }
                    Some(_) => {},
                    None => panic!("got None"),
                },
                _ = tokio::time::sleep(std::time::Duration::from_secs(10)) => {
                    panic!("didn't receive subscriptions in time");
                }
            }

            if needed_unsubscriptions == 0 {
                break;
            }
        }
    }

    #[tokio::test]
    async fn test_gossipsub_not_supported() {
        let addr: Multiaddr = test_utils::make_address("/ip6/::1/tcp/");
        let config = common::chain::config::create_mainnet();
        let (mut backend1, _, _conn_rx, _gossip_rx, _) =
            util::make_libp2p(config.clone(), addr.clone(), &[net::PubSubTopic::Blocks]).await;

        let (transport, peer_id, id_keys) = util::make_transport_and_keys();
        let mut swarm =
            SwarmBuilder::new(transport, util::make_identify(config, id_keys), peer_id).build();

        util::connect_swarms::<types::ComposedBehaviour, Identify>(
            addr,
            &mut backend1.swarm,
            &mut swarm,
        )
        .await;

        loop {
            tokio::select! {
                event = backend1.swarm.next() => match event {
                    Some(SwarmEvent::Behaviour(types::ComposedEvent::GossipsubEvent(
                        GossipsubEvent::GossipsubNotSupported { peer_id })))
                    => {
                        assert_eq!(peer_id, *swarm.local_peer_id());
                        break;
                    }
                    Some(_) => {},
                    None => panic!("got None"),
                },
                _event = swarm.next() => {},
                _event = tokio::time::sleep(std::time::Duration::from_secs(10)) => {
                    panic!("didn't receive subscriptions in time");
                }
            }
        }
    }
}<|MERGE_RESOLUTION|>--- conflicted
+++ resolved
@@ -91,16 +91,9 @@
 #[cfg(test)]
 mod tests {
     use super::*;
-<<<<<<< HEAD
-    use crate::net::{
-        self,
-        libp2p::{proto::util, Libp2pService},
-        NetworkingService,
-=======
     use crate::{
         message::{MessageType, PubSubMessage},
         net::{self, libp2p::proto::util},
->>>>>>> f26f70df
     };
     use common::chain::block::{consensus_data::ConsensusData, Block};
     use futures::{FutureExt, StreamExt};
