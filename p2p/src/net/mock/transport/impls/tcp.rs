--- conflicted
+++ resolved
@@ -22,15 +22,10 @@
 use crate::{
     config::DEFAULT_BIND_PORT,
     net::{
-<<<<<<< HEAD
         mock::transport::{
             traits::TransportAddress, PeerStream, TransportListener, TransportSocket,
         },
-        AsBannableAddress, IsBannableAddress,
-=======
-        mock::transport::{PeerStream, TransportListener, TransportSocket},
         AsBannableAddress,
->>>>>>> 8bbd7cc9
     },
     types::peer_address::PeerAddress,
     Result,
