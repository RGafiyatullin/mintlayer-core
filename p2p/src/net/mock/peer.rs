--- conflicted
+++ resolved
@@ -23,18 +23,12 @@
 use crate::{
     config::P2pConfig,
     error::{P2pError, ProtocolError},
-<<<<<<< HEAD
     net::{
         mock::{
             transport::TransportSocket,
             types::{self, MockEvent, MockPeerId, PeerEvent},
         },
-        types::{Protocol, ProtocolType, Role},
-=======
-    net::mock::{
-        transport::TransportSocket,
-        types::{self, MockEvent, MockPeerId, PeerEvent},
->>>>>>> 8bbd7cc9
+        types::Role,
     },
 };
 
