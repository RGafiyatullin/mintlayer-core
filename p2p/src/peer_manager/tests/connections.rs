--- conflicted
+++ resolved
@@ -527,20 +527,10 @@
     T::ConnectivityHandle: ConnectivityService<T>,
 {
     let config = Arc::new(config::create_mainnet());
-<<<<<<< HEAD
+    let p2p_config = Arc::new(test_p2p_config());
     let (mut conn, _, _) = T::start(
-        transport,
-        vec![addr1],
-        Arc::clone(&config),
-        Default::default(),
-    )
-    .await
-    .unwrap();
-=======
-    let p2p_config = Arc::new(test_p2p_config());
     let (mut conn, _) =
         T::start(transport, vec![addr1], Arc::clone(&config), p2p_config).await.unwrap();
->>>>>>> 8d43d511
 
     // This will fail immediately because it is trying to connect to the closed port
     conn.connect(addr2).expect("dial to succeed");
@@ -597,13 +587,8 @@
     T::ConnectivityHandle: ConnectivityService<T>,
 {
     let config = Arc::new(config::create_mainnet());
-<<<<<<< HEAD
-    let p2p_config = Arc::new(Default::default());
+    let p2p_config = Arc::new(test_p2p_config());
     let (conn, _, _) = T::start(
-=======
-    let p2p_config = Arc::new(test_p2p_config());
-    let (conn, _) = T::start(
->>>>>>> 8d43d511
         transport,
         vec![addr1],
         Arc::clone(&config),
