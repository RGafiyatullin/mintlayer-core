// Copyright (c) 2022 RBB S.r.l
// opensource@mintlayer.org
// SPDX-License-Identifier: MIT
// Licensed under the MIT License;
// you may not use this file except in compliance with the License.
// You may obtain a copy of the License at
//
// https://github.com/mintlayer/mintlayer-core/blob/master/LICENSE
//
// Unless required by applicable law or agreed to in writing, software
// distributed under the License is distributed on an "AS IS" BASIS,
// WITHOUT WARRANTIES OR CONDITIONS OF ANY KIND, either express or implied.
// See the License for the specific language governing permissions and
// limitations under the License.

use std::{net::SocketAddr, sync::Arc, time::Duration};

use libp2p::{Multiaddr, PeerId};
use tokio::{sync::oneshot, time::timeout};

use common::{chain::config, primitives::semver::SemVer};
use p2p_test_utils::{MakeChannelAddress, MakeP2pAddress, MakeTcpAddress, MakeTestAddress};

use crate::{
    error::{DialError, P2pError, ProtocolError},
    event::PeerManagerEvent,
    net::{
        self,
        libp2p::Libp2pService,
        mock::{
            transport::{MockChannelTransport, NoiseTcpTransport, TcpTransportSocket},
            types::MockPeerId,
            MockService,
        },
        types::{Protocol, ProtocolType, PubSubTopic},
        ConnectivityService, NetworkingService,
    },
    peer_manager::{
        self,
        helpers::connect_services,
        tests::{default_protocols, make_peer_manager},
    },
};

// try to connect to an address that no one listening on and verify it fails
async fn test_peer_manager_connect<T: NetworkingService>(
    bind_addr: T::Address,
    remote_addr: T::Address,
) where
    T: NetworkingService + 'static + std::fmt::Debug,
    T::ConnectivityHandle: ConnectivityService<T>,
    <T as net::NetworkingService>::Address: std::str::FromStr,
    <<T as net::NetworkingService>::Address as std::str::FromStr>::Err: std::fmt::Debug,
{
    let config = Arc::new(config::create_mainnet());
    let mut peer_manager = make_peer_manager::<T>(bind_addr, config).await;

    peer_manager.connect(remote_addr).await.unwrap();

    assert!(matches!(
        peer_manager.peer_connectivity_handle.poll_next().await,
        Ok(net::types::ConnectivityEvent::ConnectionError {
            address: _,
            error: P2pError::DialError(DialError::ConnectionRefusedOrTimedOut)
        })
    ));
}

#[tokio::test]
async fn test_peer_manager_connect_mock() {
    let bind_addr = MakeTcpAddress::make_address();
    let remote_addr: SocketAddr = "[::1]:1".parse().unwrap();

    test_peer_manager_connect::<MockService<TcpTransportSocket>>(bind_addr, remote_addr).await;
}

#[tokio::test]
async fn test_peer_manager_connect_libp2p() {
    let bind_addr = MakeP2pAddress::make_address();
    let remote_addr: Multiaddr =
        "/ip6/::1/tcp/6666/p2p/12D3KooWRn14SemPVxwzdQNg8e8Trythiww1FWrNfPbukYBmZEbJ"
            .parse()
            .unwrap();

    test_peer_manager_connect::<Libp2pService>(bind_addr, remote_addr).await;
}

// verify that the auto-connect functionality works if the number of active connections
// is below the desired threshold and there are idle peers in the peerdb
async fn test_auto_connect<A, T>()
where
    A: MakeTestAddress<Address = T::Address>,
    T: NetworkingService + 'static + std::fmt::Debug,
    T::ConnectivityHandle: ConnectivityService<T>,
    <T as net::NetworkingService>::Address: std::str::FromStr,
    <<T as net::NetworkingService>::Address as std::str::FromStr>::Err: std::fmt::Debug,
{
    let addr1 = A::make_address();
    let addr2 = A::make_address();

    let config = Arc::new(config::create_mainnet());
    let mut pm1 = make_peer_manager::<T>(addr1, Arc::clone(&config)).await;
    let mut pm2 = make_peer_manager::<T>(addr2, config).await;

    let addr = pm2.peer_connectivity_handle.local_addr().await.unwrap().unwrap();
    let peer_id = *pm2.peer_connectivity_handle.peer_id();

    tokio::spawn(async move {
        loop {
            assert!(pm2.peer_connectivity_handle.poll_next().await.is_ok());
        }
    });

    // "discover" the other networking service
    pm1.peer_discovered(&[net::types::AddrInfo {
        peer_id,
        ip4: vec![],
        ip6: vec![addr],
    }]);
    pm1.heartbeat().await.unwrap();

    assert_eq!(pm1.pending.len(), 1);
    assert!(std::matches!(
        pm1.peer_connectivity_handle.poll_next().await,
        Ok(net::types::ConnectivityEvent::OutboundAccepted { .. })
    ));
}

#[tokio::test]
async fn test_auto_connect_libp2p() {
    test_auto_connect::<MakeP2pAddress, Libp2pService>().await;
}

#[tokio::test]
async fn test_auto_connect_mock_tcp() {
    test_auto_connect::<MakeTcpAddress, MockService<TcpTransportSocket>>().await;
}

#[tokio::test]
async fn test_auto_connect_mock_channels() {
    test_auto_connect::<MakeChannelAddress, MockService<MockChannelTransport>>().await;
}

#[tokio::test]
async fn test_auto_connect_mock_noise() {
    test_auto_connect::<MakeTcpAddress, MockService<NoiseTcpTransport>>().await;
}

async fn connect_outbound_same_network<A, T>()
where
    A: MakeTestAddress<Address = T::Address>,
    T: NetworkingService + 'static + std::fmt::Debug,
    T::ConnectivityHandle: ConnectivityService<T>,
    <T as net::NetworkingService>::Address: std::str::FromStr,
    <<T as net::NetworkingService>::Address as std::str::FromStr>::Err: std::fmt::Debug,
{
    let addr1 = A::make_address();
    let addr2 = A::make_address();

    let config = Arc::new(config::create_mainnet());
    let mut pm1 = make_peer_manager::<T>(addr1, Arc::clone(&config)).await;
    let mut pm2 = make_peer_manager::<T>(addr2, config).await;

    connect_services::<T>(
        &mut pm1.peer_connectivity_handle,
        &mut pm2.peer_connectivity_handle,
    )
    .await;
}

#[tokio::test]
async fn connect_outbound_same_network_libp2p() {
    connect_outbound_same_network::<MakeP2pAddress, Libp2pService>().await;
}

#[tokio::test]
async fn connect_outbound_same_network_mock_tcp() {
    connect_outbound_same_network::<MakeTcpAddress, MockService<TcpTransportSocket>>().await;
}

#[tokio::test]
async fn connect_outbound_same_network_mock_channels() {
    connect_outbound_same_network::<MakeChannelAddress, MockService<MockChannelTransport>>().await;
}

#[tokio::test]
async fn connect_outbound_same_network_mock_noise() {
    connect_outbound_same_network::<MakeTcpAddress, MockService<NoiseTcpTransport>>().await;
}

#[tokio::test]
async fn test_validate_supported_protocols() {
    let config = Arc::new(config::create_mainnet());
    let peer_manager =
        make_peer_manager::<Libp2pService>(MakeP2pAddress::make_address(), config).await;

    // all needed protocols
    assert!(peer_manager.validate_supported_protocols(&default_protocols()));

    // all needed protocols + 2 extra
    assert!(peer_manager.validate_supported_protocols(
        &[
            Protocol::new(ProtocolType::PubSub, SemVer::new(1, 0, 0)),
            Protocol::new(ProtocolType::PubSub, SemVer::new(1, 1, 0)),
            Protocol::new(ProtocolType::Ping, SemVer::new(1, 0, 0)),
            Protocol::new(ProtocolType::Ping, SemVer::new(2, 0, 0)),
            Protocol::new(ProtocolType::Sync, SemVer::new(0, 1, 0)),
            Protocol::new(ProtocolType::Sync, SemVer::new(3, 1, 2)),
        ]
        .into_iter()
        .collect()
    ));

    // all needed protocols but wrong version for sync
    assert!(!peer_manager.validate_supported_protocols(
        &[
            Protocol::new(ProtocolType::PubSub, SemVer::new(1, 0, 0)),
            Protocol::new(ProtocolType::PubSub, SemVer::new(1, 1, 0)),
            Protocol::new(ProtocolType::Ping, SemVer::new(1, 0, 0)),
            Protocol::new(ProtocolType::Sync, SemVer::new(0, 2, 0)),
        ]
        .into_iter()
        .collect()
    ));

    // ping protocol missing
    assert!(!peer_manager.validate_supported_protocols(
        &[
            Protocol::new(ProtocolType::PubSub, SemVer::new(1, 0, 0)),
            Protocol::new(ProtocolType::PubSub, SemVer::new(1, 1, 0)),
            Protocol::new(ProtocolType::Sync, SemVer::new(0, 1, 0)),
        ]
        .into_iter()
        .collect()
    ));
}

async fn connect_outbound_different_network<A, T>()
where
    A: MakeTestAddress<Address = T::Address>,
    T: NetworkingService + 'static + std::fmt::Debug,
    T::ConnectivityHandle: ConnectivityService<T>,
    <T as net::NetworkingService>::Address: std::str::FromStr,
    <<T as net::NetworkingService>::Address as std::str::FromStr>::Err: std::fmt::Debug,
{
    let addr1 = A::make_address();
    let addr2 = A::make_address();

    let config = Arc::new(config::create_mainnet());
    let mut pm1 = make_peer_manager::<T>(addr1, Arc::clone(&config)).await;
    let mut pm2 = make_peer_manager::<T>(
        addr2,
        Arc::new(common::chain::config::Builder::test_chain().magic_bytes([1, 2, 3, 4]).build()),
    )
    .await;

    let (_address, peer_info) = connect_services::<T>(
        &mut pm2.peer_connectivity_handle,
        &mut pm1.peer_connectivity_handle,
    )
    .await;
    assert_ne!(peer_info.magic_bytes, *config.magic_bytes());
}

#[tokio::test]
async fn connect_outbound_different_network_libp2p() {
    connect_outbound_different_network::<MakeP2pAddress, Libp2pService>().await;
}

#[tokio::test]
async fn connect_outbound_different_network_mock_tcp() {
    connect_outbound_different_network::<MakeTcpAddress, MockService<TcpTransportSocket>>().await;
}

#[tokio::test]
async fn connect_outbound_different_network_mock_channels() {
    connect_outbound_different_network::<MakeChannelAddress, MockService<MockChannelTransport>>()
        .await;
}

#[tokio::test]
async fn connect_outbound_different_network_mock_noise() {
    connect_outbound_different_network::<MakeTcpAddress, MockService<NoiseTcpTransport>>().await;
}

async fn connect_inbound_same_network<A, T>()
where
    A: MakeTestAddress<Address = T::Address>,
    T: NetworkingService + 'static + std::fmt::Debug,
    T::ConnectivityHandle: ConnectivityService<T>,
    <T as net::NetworkingService>::Address: std::str::FromStr,
    <<T as net::NetworkingService>::Address as std::str::FromStr>::Err: std::fmt::Debug,
{
    let addr1 = A::make_address();
    let addr2 = A::make_address();

    let config = Arc::new(config::create_mainnet());
    let mut pm1 = make_peer_manager::<T>(addr1, Arc::clone(&config)).await;
    let mut pm2 = make_peer_manager::<T>(addr2, config).await;

    let (address, peer_info) = connect_services::<T>(
        &mut pm1.peer_connectivity_handle,
        &mut pm2.peer_connectivity_handle,
    )
    .await;
    assert_eq!(pm2.accept_inbound_connection(address, peer_info), Ok(()));
}

#[tokio::test]
async fn connect_inbound_same_network_libp2p() {
    connect_inbound_same_network::<MakeP2pAddress, Libp2pService>().await;
}

#[tokio::test]
async fn connect_inbound_same_network_mock_tcp() {
    connect_inbound_same_network::<MakeTcpAddress, MockService<TcpTransportSocket>>().await;
}

#[tokio::test]
async fn connect_inbound_same_network_mock_channel() {
    connect_inbound_same_network::<MakeChannelAddress, MockService<MockChannelTransport>>().await;
}

#[tokio::test]
async fn connect_inbound_same_network_mock_noise() {
    connect_inbound_same_network::<MakeTcpAddress, MockService<NoiseTcpTransport>>().await;
}

async fn connect_inbound_different_network<A, T>()
where
    A: MakeTestAddress<Address = T::Address>,
    T: NetworkingService + 'static + std::fmt::Debug,
    T::ConnectivityHandle: ConnectivityService<T>,
    <T as net::NetworkingService>::Address: std::str::FromStr,
    <<T as net::NetworkingService>::Address as std::str::FromStr>::Err: std::fmt::Debug,
{
    let addr1 = A::make_address();
    let addr2 = A::make_address();

    let mut pm1 = make_peer_manager::<T>(addr1, Arc::new(config::create_mainnet())).await;
    let mut pm2 = make_peer_manager::<T>(
        addr2,
        Arc::new(common::chain::config::Builder::test_chain().magic_bytes([1, 2, 3, 4]).build()),
    )
    .await;

    let (address, peer_info) = connect_services::<T>(
        &mut pm1.peer_connectivity_handle,
        &mut pm2.peer_connectivity_handle,
    )
    .await;

    assert_eq!(
        pm2.accept_inbound_connection(address, peer_info),
        Err(P2pError::ProtocolError(ProtocolError::DifferentNetwork(
            [1, 2, 3, 4],
            *config::create_mainnet().magic_bytes(),
        )))
    );
}

#[tokio::test]
async fn connect_inbound_different_network_libp2p() {
    connect_inbound_different_network::<MakeP2pAddress, Libp2pService>().await;
}

#[tokio::test]
async fn connect_inbound_different_network_mock_tcp() {
    connect_inbound_different_network::<MakeTcpAddress, MockService<TcpTransportSocket>>().await;
}

#[tokio::test]
async fn connect_inbound_different_network_mock_channels() {
    connect_inbound_different_network::<MakeChannelAddress, MockService<MockChannelTransport>>()
        .await;
}

#[tokio::test]
async fn connect_inbound_different_network_mock_noise() {
    connect_inbound_different_network::<MakeTcpAddress, MockService<NoiseTcpTransport>>().await;
}

async fn remote_closes_connection<A, T>()
where
    A: MakeTestAddress<Address = T::Address>,
    T: NetworkingService + 'static + std::fmt::Debug,
    T::ConnectivityHandle: ConnectivityService<T>,
    <T as net::NetworkingService>::Address: std::str::FromStr,
    <<T as net::NetworkingService>::Address as std::str::FromStr>::Err: std::fmt::Debug,
{
    let addr1 = A::make_address();
    let addr2 = A::make_address();

    let mut pm1 = make_peer_manager::<T>(addr1, Arc::new(config::create_mainnet())).await;
    let mut pm2 = make_peer_manager::<T>(addr2, Arc::new(config::create_mainnet())).await;

    let (_address, _peer_info) = connect_services::<T>(
        &mut pm1.peer_connectivity_handle,
        &mut pm2.peer_connectivity_handle,
    )
    .await;

    assert_eq!(
        pm2.peer_connectivity_handle
            .disconnect(*pm1.peer_connectivity_handle.peer_id())
            .await,
        Ok(())
    );
    assert!(std::matches!(
        pm1.peer_connectivity_handle.poll_next().await,
        Ok(net::types::ConnectivityEvent::ConnectionClosed { .. })
    ));
}

#[tokio::test]
async fn remote_closes_connection_libp2p() {
    remote_closes_connection::<MakeP2pAddress, Libp2pService>().await;
}

#[tokio::test]
async fn remote_closes_connection_mock_tcp() {
    remote_closes_connection::<MakeTcpAddress, MockService<TcpTransportSocket>>().await;
}

#[tokio::test]
async fn remote_closes_connection_mock_channels() {
    remote_closes_connection::<MakeChannelAddress, MockService<MockChannelTransport>>().await;
}

#[tokio::test]
async fn remote_closes_connection_mock_noise() {
    remote_closes_connection::<MakeTcpAddress, MockService<NoiseTcpTransport>>().await;
}

async fn inbound_connection_too_many_peers<A, T>(peers: Vec<net::types::PeerInfo<T>>)
where
    A: MakeTestAddress<Address = T::Address>,
    T: NetworkingService + 'static + std::fmt::Debug,
    T::ConnectivityHandle: ConnectivityService<T>,
    <T as net::NetworkingService>::Address: std::str::FromStr,
    <<T as net::NetworkingService>::Address as std::str::FromStr>::Err: std::fmt::Debug,
{
    let addr1 = A::make_address();
    let addr2 = A::make_address();
    let default_addr = A::make_address();

    let config = Arc::new(config::create_mainnet());
    let mut pm1 = make_peer_manager::<T>(addr1, Arc::clone(&config)).await;
    let mut pm2 = make_peer_manager::<T>(addr2, Arc::clone(&config)).await;

    peers.into_iter().for_each(|info| {
        pm1.peerdb.peer_connected(default_addr.clone(), info);
    });
    assert_eq!(
        pm1.peerdb.active_peer_count(),
        peer_manager::MAX_ACTIVE_CONNECTIONS
    );

    let (_address, _peer_info) = connect_services::<T>(
        &mut pm1.peer_connectivity_handle,
        &mut pm2.peer_connectivity_handle,
    )
    .await;
    let pm1_id = *pm1.peer_connectivity_handle.peer_id();

    // run the first peer manager in the background and poll events from the peer manager
    // that tries to connect to the first manager
    tokio::spawn(async move { pm1.run().await });

    if let Ok(net::types::ConnectivityEvent::ConnectionClosed { peer_id }) =
        pm2.peer_connectivity_handle.poll_next().await
    {
        assert_eq!(peer_id, pm1_id);
    } else {
        panic!("invalid event received");
    }
}

#[tokio::test]
async fn inbound_connection_too_many_peers_libp2p() {
    let config = Arc::new(config::create_mainnet());
    let peers = (0..peer_manager::MAX_ACTIVE_CONNECTIONS)
        .map(|_| net::types::PeerInfo {
            peer_id: PeerId::random(),
            magic_bytes: *config.magic_bytes(),
            version: common::primitives::semver::SemVer::new(0, 1, 0),
            agent: None,
            protocols: default_protocols(),
            subscriptions: [PubSubTopic::Blocks, PubSubTopic::Transactions].into_iter().collect(),
        })
        .collect::<Vec<_>>();

    inbound_connection_too_many_peers::<MakeP2pAddress, Libp2pService>(peers).await;
}

#[tokio::test]
async fn inbound_connection_too_many_peers_mock_tcp() {
    let config = Arc::new(config::create_mainnet());
    let peers = (0..peer_manager::MAX_ACTIVE_CONNECTIONS)
<<<<<<< HEAD
        .map(|_| net::types::PeerInfo::<MockService<TcpMockTransport>> {
            peer_id: MockPeerId::random(),
            magic_bytes: *config.magic_bytes(),
            version: common::primitives::semver::SemVer::new(0, 1, 0),
            agent: None,
            protocols: [
                Protocol::new(ProtocolType::PubSub, SemVer::new(1, 0, 0)),
                Protocol::new(ProtocolType::Sync, SemVer::new(1, 0, 0)),
            ]
            .into_iter()
            .collect(),
            subscriptions: [PubSubTopic::Blocks, PubSubTopic::Transactions].into_iter().collect(),
        })
=======
        .map(
            |_| net::types::PeerInfo::<MockService<TcpTransportSocket>> {
                peer_id: MockPeerId::random(),
                magic_bytes: *config.magic_bytes(),
                version: common::primitives::semver::SemVer::new(0, 1, 0),
                agent: None,
                protocols: [
                    Protocol::new(ProtocolType::PubSub, SemVer::new(1, 0, 0)),
                    Protocol::new(ProtocolType::Sync, SemVer::new(1, 0, 0)),
                ]
                .into_iter()
                .collect(),
            },
        )
>>>>>>> 82a0f0ea
        .collect::<Vec<_>>();

    inbound_connection_too_many_peers::<MakeTcpAddress, MockService<TcpTransportSocket>>(peers)
        .await;
}

#[tokio::test]
async fn inbound_connection_too_many_peers_mock_channels() {
    let config = Arc::new(config::create_mainnet());
    let peers = (0..peer_manager::MAX_ACTIVE_CONNECTIONS)
        .map(
            |_| net::types::PeerInfo::<MockService<MockChannelTransport>> {
                peer_id: MockPeerId::random(),
                magic_bytes: *config.magic_bytes(),
                version: common::primitives::semver::SemVer::new(0, 1, 0),
                agent: None,
                protocols: [
                    Protocol::new(ProtocolType::PubSub, SemVer::new(1, 0, 0)),
                    Protocol::new(ProtocolType::Sync, SemVer::new(1, 0, 0)),
                ]
                .into_iter()
                .collect(),
                subscriptions: [PubSubTopic::Blocks, PubSubTopic::Transactions]
                    .into_iter()
                    .collect(),
            },
        )
        .collect::<Vec<_>>();

    inbound_connection_too_many_peers::<MakeChannelAddress, MockService<MockChannelTransport>>(
        peers,
    )
    .await;
}

#[tokio::test]
async fn inbound_connection_too_many_peers_mock_noise() {
    let config = Arc::new(config::create_mainnet());
    let peers = (0..peer_manager::MAX_ACTIVE_CONNECTIONS)
        .map(|_| net::types::PeerInfo::<MockService<NoiseTcpTransport>> {
            peer_id: MockPeerId::random(),
            magic_bytes: *config.magic_bytes(),
            version: common::primitives::semver::SemVer::new(0, 1, 0),
            agent: None,
            protocols: [
                Protocol::new(ProtocolType::PubSub, SemVer::new(1, 0, 0)),
                Protocol::new(ProtocolType::Sync, SemVer::new(1, 0, 0)),
            ]
            .into_iter()
            .collect(),
        })
        .collect::<Vec<_>>();

    inbound_connection_too_many_peers::<MakeTcpAddress, MockService<NoiseTcpTransport>>(peers)
        .await;
}

async fn connection_timeout<T>(addr1: T::Address, addr2: T::Address)
where
    T: NetworkingService + 'static + std::fmt::Debug,
    T::ConnectivityHandle: ConnectivityService<T>,
    <T as net::NetworkingService>::Address: std::str::FromStr,
    <<T as net::NetworkingService>::Address as std::str::FromStr>::Err: std::fmt::Debug,
{
    let config = Arc::new(config::create_mainnet());
    let mut pm1 = make_peer_manager::<T>(addr1, Arc::clone(&config)).await;

    pm1.peer_connectivity_handle.connect(addr2).await.expect("dial to succeed");

    match timeout(
        Duration::from_secs(*pm1._p2p_config.outbound_connection_timeout),
        pm1.peer_connectivity_handle.poll_next(),
    )
    .await
    {
        Ok(res) => assert!(std::matches!(
            res,
            Ok(net::types::ConnectivityEvent::ConnectionError {
                address: _,
                error: P2pError::DialError(DialError::ConnectionRefusedOrTimedOut),
            })
        )),
        Err(_err) => panic!("did not receive `ConnectionError` in time"),
    }
}

#[tokio::test]
async fn connection_timeout_libp2p() {
    connection_timeout::<Libp2pService>(
        MakeP2pAddress::make_address(),
        format!("/ip4/255.255.255.255/tcp/8888/p2p/{}", PeerId::random())
            .parse()
            .unwrap(),
    )
    .await;
}

#[tokio::test]
async fn connection_timeout_mock_tcp() {
    connection_timeout::<MockService<TcpTransportSocket>>(
        MakeTcpAddress::make_address(),
        MakeTcpAddress::make_address(),
    )
    .await;
}

#[tokio::test]
async fn connection_timeout_mock_channels() {
    connection_timeout::<MockService<MockChannelTransport>>(
        MakeChannelAddress::make_address(),
        65_535,
    )
    .await;
}

#[tokio::test]
async fn connection_timeout_mock_noise() {
    connection_timeout::<MockService<NoiseTcpTransport>>(
        MakeTcpAddress::make_address(),
        MakeTcpAddress::make_address(),
    )
    .await;
}

// try to establish a new connection through RPC and verify that it is notified of the timeout
async fn connection_timeout_rpc_notified<T>(addr1: T::Address, addr2: T::Address)
where
    T: NetworkingService + 'static + std::fmt::Debug,
    T::ConnectivityHandle: ConnectivityService<T>,
    <T as net::NetworkingService>::Address: std::str::FromStr,
    <<T as net::NetworkingService>::Address as std::str::FromStr>::Err: std::fmt::Debug,
{
    let config = Arc::new(config::create_mainnet());
    let p2p_config = Arc::new(Default::default());
    let (conn, _) = T::start(addr1, Arc::clone(&config), Arc::clone(&p2p_config)).await.unwrap();
    let (tx, rx) = tokio::sync::mpsc::unbounded_channel();
    let (tx_sync, mut rx_sync) = tokio::sync::mpsc::unbounded_channel();

    let mut peer_manager = peer_manager::PeerManager::<T>::new(
        Arc::clone(&config),
        Arc::clone(&p2p_config),
        conn,
        rx,
        tx_sync,
    );

    tokio::spawn(async move {
        loop {
            let _ = rx_sync.recv().await;
        }
    });
    tokio::spawn(async move {
        peer_manager.run().await.unwrap();
    });

    let (rtx, rrx) = oneshot::channel();
    tx.send(PeerManagerEvent::Connect(addr2, rtx)).unwrap();

    match timeout(
        Duration::from_secs(*p2p_config.outbound_connection_timeout),
        rrx,
    )
    .await
    {
        Ok(res) => assert!(std::matches!(
            res.unwrap(),
            Err(P2pError::DialError(DialError::ConnectionRefusedOrTimedOut))
        )),
        Err(_err) => panic!("did not receive `ConnectionError` in time"),
    }
}

#[tokio::test]
async fn connection_timeout_rpc_notified_libp2p() {
    connection_timeout_rpc_notified::<Libp2pService>(
        MakeP2pAddress::make_address(),
        format!("/ip4/255.255.255.255/tcp/8888/p2p/{}", PeerId::random())
            .parse()
            .unwrap(),
    )
    .await;
}

#[tokio::test]
async fn connection_timeout_rpc_notified_mock_tcp() {
    connection_timeout_rpc_notified::<MockService<TcpTransportSocket>>(
        MakeTcpAddress::make_address(),
        MakeTcpAddress::make_address(),
    )
    .await;
}

#[tokio::test]
async fn connection_timeout_rpc_notified_mock_channels() {
    connection_timeout_rpc_notified::<MockService<MockChannelTransport>>(
        MakeChannelAddress::make_address(),
        9999,
    )
    .await;
}

#[tokio::test]
async fn connection_timeout_rpc_notified_mock_noise() {
    connection_timeout_rpc_notified::<MockService<NoiseTcpTransport>>(
        MakeTcpAddress::make_address(),
        MakeTcpAddress::make_address(),
    )
    .await;
}

// Only libp2p addresses can contain no IP address.
#[tokio::test]
async fn connect_no_ip_in_address_libp2p() {
    let config = Arc::new(config::create_mainnet());
    let bind_address = MakeP2pAddress::make_address();
    let mut peer_manager = make_peer_manager::<Libp2pService>(bind_address, config).await;

    let no_ip_addresses = [
        Multiaddr::empty(),
        "/p2p/QmYyQSo1c1Ym7orWxLYvCrM2EmxFTANf8wXmmE7DWjhx5N".parse().unwrap(),
        "/tcp/4242/p2p/QmYyQSo1c1Ym7orWxLYvCrM2EmxFTANf8wXmmE7DWjhx5N".parse().unwrap(),
    ];

    for address in no_ip_addresses {
        assert_eq!(
            peer_manager.connect(address.clone()).await.unwrap_err(),
            P2pError::ProtocolError(ProtocolError::UnableToConvertAddressToBannable(format!(
                "{address:?}"
            )))
        );
    }
}<|MERGE_RESOLUTION|>--- conflicted
+++ resolved
@@ -497,21 +497,6 @@
 async fn inbound_connection_too_many_peers_mock_tcp() {
     let config = Arc::new(config::create_mainnet());
     let peers = (0..peer_manager::MAX_ACTIVE_CONNECTIONS)
-<<<<<<< HEAD
-        .map(|_| net::types::PeerInfo::<MockService<TcpMockTransport>> {
-            peer_id: MockPeerId::random(),
-            magic_bytes: *config.magic_bytes(),
-            version: common::primitives::semver::SemVer::new(0, 1, 0),
-            agent: None,
-            protocols: [
-                Protocol::new(ProtocolType::PubSub, SemVer::new(1, 0, 0)),
-                Protocol::new(ProtocolType::Sync, SemVer::new(1, 0, 0)),
-            ]
-            .into_iter()
-            .collect(),
-            subscriptions: [PubSubTopic::Blocks, PubSubTopic::Transactions].into_iter().collect(),
-        })
-=======
         .map(
             |_| net::types::PeerInfo::<MockService<TcpTransportSocket>> {
                 peer_id: MockPeerId::random(),
@@ -524,9 +509,9 @@
                 ]
                 .into_iter()
                 .collect(),
+            subscriptions: [PubSubTopic::Blocks, PubSubTopic::Transactions].into_iter().collect(),
             },
         )
->>>>>>> 82a0f0ea
         .collect::<Vec<_>>();
 
     inbound_connection_too_many_peers::<MakeTcpAddress, MockService<TcpTransportSocket>>(peers)
