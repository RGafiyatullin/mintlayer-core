// Copyright (c) 2022 RBB S.r.l
// opensource@mintlayer.org
// SPDX-License-Identifier: MIT
// Licensed under the MIT License;
// you may not use this file except in compliance with the License.
// You may obtain a copy of the License at
//
// https://github.com/mintlayer/mintlayer-core/blob/master/LICENSE
//
// Unless required by applicable law or agreed to in writing, software
// distributed under the License is distributed on an "AS IS" BASIS,
// WITHOUT WARRANTIES OR CONDITIONS OF ANY KIND, either express or implied.
// See the License for the specific language governing permissions and
// limitations under the License.

//! Peer manager
//!
//! TODO
//!
//!

#![allow(rustdoc::private_intra_doc_links)]

pub mod helpers;
pub mod peerdb;

<<<<<<< HEAD
use std::{
    collections::{BTreeSet, HashMap},
    sync::Arc,
    time::{Duration, Instant},
};
=======
use std::{collections::HashMap, fmt::Debug, str::FromStr, sync::Arc, time::Duration};
>>>>>>> 8bbd7cc9

use tokio::sync::{mpsc, oneshot};

use chainstate::ban_score::BanScore;
use common::{chain::ChainConfig, primitives::semver::SemVer};
use logging::log;
use utils::ensure;

use crate::{
    config::P2pConfig,
    error::{P2pError, PeerError, ProtocolError},
    event::{PeerManagerEvent, SyncControlEvent},
<<<<<<< HEAD
    net::{
        self,
        types::{Protocol, ProtocolType, Role},
        AsBannableAddress, ConnectivityService, IsBannableAddress, NetworkingService,
    },
=======
    interface::types::ConnectedPeer,
    net::{self, AsBannableAddress, ConnectivityService, NetworkingService},
>>>>>>> 8bbd7cc9
};

/// Maximum number of connections the [`PeerManager`] is allowed to have open
const MAX_ACTIVE_CONNECTIONS: usize = 128;

/// Lower bound for how often [`PeerManager::heartbeat()`] is called
const PEER_MGR_HEARTBEAT_INTERVAL_MIN: Duration = Duration::from_secs(5);
/// Upper bound for how often [`PeerManager::heartbeat()`] is called
const PEER_MGR_HEARTBEAT_INTERVAL_MAX: Duration = Duration::from_secs(30);

pub struct PeerManager<T>
where
    T: NetworkingService,
{
    /// Chain configuration.
    chain_config: Arc<ChainConfig>,

    /// P2P configuration.
    _p2p_config: Arc<P2pConfig>,

    /// Handle for sending/receiving connectivity events
    peer_connectivity_handle: T::ConnectivityHandle,

    /// RX channel for receiving control events
    rx_peer_manager: mpsc::UnboundedReceiver<PeerManagerEvent<T>>,

    /// TX channel for sending events to SyncManager
    tx_sync: mpsc::UnboundedSender<SyncControlEvent<T>>,

    /// Hashmap of pending outbound connections
    pending: HashMap<T::Address, Option<oneshot::Sender<crate::Result<()>>>>,

    /// Peer database
    peerdb: peerdb::PeerDb<T>,

    last_heartbeat: Instant,
}

impl<T> PeerManager<T>
where
    T: NetworkingService + 'static,
    T::ConnectivityHandle: ConnectivityService<T>,
{
    pub fn new(
        chain_config: Arc<ChainConfig>,
        p2p_config: Arc<P2pConfig>,
        handle: T::ConnectivityHandle,
        rx_peer_manager: mpsc::UnboundedReceiver<PeerManagerEvent<T>>,
        tx_sync: mpsc::UnboundedSender<SyncControlEvent<T>>,
    ) -> crate::Result<Self> {
        Ok(Self {
            peer_connectivity_handle: handle,
            rx_peer_manager,
            tx_sync,
            peerdb: peerdb::PeerDb::new(Arc::clone(&p2p_config))?,
            pending: HashMap::new(),
            chain_config,
            _p2p_config: p2p_config,
            last_heartbeat: Instant::now(),
        })
    }

    /// Update the list of known peers or known peer's list of addresses
    fn peer_discovered(&mut self, addresses: &[T::Address]) {
        addresses.iter().for_each(|peer| {
            self.peerdb.peer_discovered(peer);
        })
    }

    /// Update the list of known peers or known peer's list of addresses
    fn peer_expired(&mut self, addresses: &[T::Address]) {
        addresses.iter().for_each(|peer| {
            self.peerdb.peer_expired(peer);
        })
    }

    /// Verify software version compatibility
    ///
    /// Make sure that local and remote peer have the same software version
    fn validate_version(&self, version: &SemVer) -> bool {
        // TODO: handle upgrades of versions
        version == self.chain_config.version()
    }

    /// Handle connection established event
    ///
    /// The event is received from the networking backend and it's either a result of an incoming
    /// connection from a remote peer or a response to an outbound connection that was initiated
    /// by the node as result of the peer manager maintenance.
    fn accept_connection(
        &mut self,
        address: T::Address,
        role: Role,
        info: net::types::PeerInfo<T>,
    ) -> crate::Result<()> {
        let peer_id = info.peer_id;

        ensure!(
            info.magic_bytes == *self.chain_config.magic_bytes(),
            P2pError::ProtocolError(ProtocolError::DifferentNetwork(
                *self.chain_config.magic_bytes(),
                info.magic_bytes,
            ))
        );
        ensure!(
            self.validate_version(&info.version),
            P2pError::ProtocolError(ProtocolError::InvalidVersion(
                *self.chain_config.version(),
                info.version
            ))
        );
        ensure!(
            !self.peerdb.is_active_peer(&info.peer_id),
            P2pError::PeerError(PeerError::PeerAlreadyExists),
        );
        ensure!(
            !self.peerdb.is_address_connected(&address),
            P2pError::PeerError(PeerError::PeerAlreadyExists),
        );

        log::debug!("peer {peer_id} connected, address {address:?}, {info}");
        self.peerdb.peer_connected(address, role, info);
        self.tx_sync.send(SyncControlEvent::Connected(peer_id)).map_err(P2pError::from)
    }

    /// Validate inbound peer connection
    ///
    /// As inbound connections are received, they are pre-validated before passed
    /// on to the generic connection validator as these connections haven't gone
    /// through the same validation as outbound connections.
    ///
    /// This function verifies that neither address the nor the peer ID are on the
    /// list of banned IPs/peer IDs. It also checks that the maximum number of
    /// connections `PeerManager` is configured to have has not been reached.
    fn accept_inbound_connection(
        &mut self,
        address: T::Address,
        info: net::types::PeerInfo<T>,
    ) -> crate::Result<()> {
        log::debug!("validate inbound connection, inbound address {address:?}");

        ensure!(
            !self.peerdb.is_active_peer(&info.peer_id),
            P2pError::PeerError(PeerError::PeerAlreadyExists),
        );

<<<<<<< HEAD
        // TODO: This can and should be removed after getting rid if libp2p.
        if !address.is_bannable() {
            return Err(P2pError::ProtocolError(
                ProtocolError::UnableToConvertAddressToBannable(format!("{address:?}")),
            ));
        }

=======
>>>>>>> 8bbd7cc9
        let bannable_address = address.as_bannable();
        ensure!(
            !self.peerdb.is_address_banned(&bannable_address),
            P2pError::PeerError(PeerError::BannedAddress(address.to_string())),
        );

        // if the maximum number of connections is reached, the connection cannot be
        // accepted even if it's valid. The peer is still reported to the PeerDb which
        // knows of all peers and later on if the number of connections falls below
        // the desired threshold, `PeerManager::heartbeat()` may connect to this peer.
        if self.peerdb.active_peer_count() >= MAX_ACTIVE_CONNECTIONS {
            return Err(P2pError::PeerError(PeerError::TooManyPeers));
        }

        self.accept_connection(address, Role::Inbound, info)
    }

    /// Close connection to a remote peer
    ///
    /// The decision to close the connection is made either by the user via RPC
    /// or by the [`PeerManager::heartbeat()`] function which has decided to cull
    /// this connection in favor of another potential connection.
    fn close_connection(&mut self, peer_id: T::PeerId) -> crate::Result<()> {
        // Mock backend is always sending ConnectionClosed event when somebody disconnects, ensure that the peer is active
        if self.peerdb.is_active_peer(&peer_id) {
            log::debug!("connection closed for peer {peer_id}");

            self.tx_sync.send(SyncControlEvent::Disconnected(peer_id))?;

            self.peerdb.peer_disconnected(&peer_id);
        }
        Ok(())
    }

    /// Adjust peer score
    ///
    /// If after adjustment the peer score is more than the ban threshold, the peer is banned
    /// which makes the `PeerDb` mark is banned and prevents any further connections with the peer
    /// and also bans the peer in the networking backend.
    async fn adjust_peer_score(&mut self, peer_id: T::PeerId, score: u32) -> crate::Result<()> {
        log::debug!("adjusting score for peer {peer_id}, adjustment {score}");

        if self.peerdb.adjust_peer_score(&peer_id, score) {
            let _ = self.peer_connectivity_handle.disconnect(peer_id).await;
        }

        Ok(())
    }

    /// Handle outbound connection error
    ///
    /// The outbound connection was dialed successfully but the remote either did not respond
    /// (at all or in time) or it didn't support the handshaking which forced the connection closed.
    ///
    /// If the connection was initiated by the user via RPC, inform them that the connection failed.
    /// Inform the [`crate::peer_manager::peerdb::PeerDb`] about the address failure so it knows to
    /// update its own records.
    fn handle_outbound_error(&mut self, address: T::Address, error: P2pError) -> crate::Result<()> {
        if let Some(Some(channel)) = self.pending.remove(&address) {
            channel.send(Err(error)).map_err(|_| P2pError::ChannelClosed)?;
        }

        self.peerdb.report_outbound_failure(address);
        Ok(())
    }

    /// Attempt to establish an outbound connection
    ///
    /// This function doesn't block on the call but sends a command to the
    /// networking backend which then reports at some point in the future
    /// whether the connection failed or succeeded.
    async fn connect(&mut self, address: T::Address) -> crate::Result<()> {
        // TODO: verify that the peer is not already part of our swarm (needs peerdb)
        ensure!(
            !self.pending.contains_key(&address),
            P2pError::PeerError(PeerError::Pending(address.to_string())),
        );

        let bannable_address = address.as_bannable();
        ensure!(
            !self.peerdb.is_address_banned(&bannable_address),
            P2pError::PeerError(PeerError::BannedAddress(address.to_string())),
        );

        self.peer_connectivity_handle.connect(address).await
    }

    /// Maintains the peer manager state.
    ///
    /// `PeerManager::heartbeat()` is called every time a network/control event is received
    /// or the heartbeat timer of the event loop expires. In other words, the peer manager state
    /// is checked and updated at least once every 30 seconds. In high-traffic scenarios the
    /// update interval is clamped to a sensible lower bound. `PeerManager` will keep track of
    /// when it last update its own state and if the time since last update is less than the
    /// configured lower bound, it exits early from the function.
    ///
    /// This function maintains the overall connectivity state of peers by culling
    /// low-reputation peers and establishing new connections with peers that have higher
    /// reputation. It also updates peer scores and forgets those peers that are no longer needed.
    ///
    /// TODO: IP address diversity check?
    /// TODO: exploratory peer connections?
    /// TODO: close connection with low-score peers in favor of peers with higher score?
    ///
    /// The process starts by first checking if the number of active connections is less than
    /// the number of desired connections and there are available peers, the function tries to
    /// establish new connections. After that it updates the peer scores and discards any records
    /// that no longer need to be stored.
    async fn heartbeat(&mut self) -> crate::Result<()> {
        let npeers = std::cmp::min(
            self.peerdb.available_addresses_count(),
            MAX_ACTIVE_CONNECTIONS
                .saturating_sub(self.peerdb.available_addresses_count())
                .saturating_sub(self.pending.len()),
        );

        for _ in 0..npeers {
            if let Some(addr) = self.peerdb.take_best_peer_addr() {
                match self.connect(addr.clone()).await {
                    Ok(_) => {
                        self.pending.insert(addr, None);
                    }
                    Err(err) => {
                        self.peerdb.report_outbound_failure(addr.clone());
                        self.handle_result(None, Err(err)).await?;
                    }
                }
            }
        }

        // TODO: update peer scores

        Ok(())
    }

    /// Handle the result of a control/network event
    ///
    /// Currently only subsystem/channel-related errors are considered fatal.
    /// Other errors are logged as warnings and `Ok(())` is returned as they should
    /// not disturb the operation of `PeerManager`.
    ///
    /// If an error has ban score greater than zero, the peer score is updated and connection
    /// to that peer is possibly closed if their scored crossed the ban threshold.
    ///
    /// # Arguments
    /// `peer_id` - peer ID of the remote peer, if available
    /// `result` - result of the operation that was performed
    pub async fn handle_result(
        &mut self,
        peer_id: Option<T::PeerId>,
        result: crate::Result<()>,
    ) -> crate::Result<()> {
        match result {
            Ok(_) => Ok(()),
            Err(P2pError::ChannelClosed | P2pError::SubsystemFailure) => {
                log::error!("connection lost with subsystem wrapper/p2p subsystem");
                result
            }
            Err(err) => {
                log::warn!("non-fatal error occurred: {err}");

                if let Some(peer_id) = peer_id {
                    log::info!("adjust peer score for peer {peer_id}, reason {err}");
                    return self.adjust_peer_score(peer_id, err.ban_score()).await;
                }

                Ok(())
            }
        }
    }

    /// Runs the `PeerManager` event loop.
    ///
    /// The event loop has three main responsibilities:
    /// - listening to and handling control events from [`crate::sync::SyncManager`]/
    /// [`crate::pubsub::PubSubMessageHandler`]/RPC
    /// - listening to network events
    /// - updating internal state
    ///
    /// After handling an event from one of the aforementioned sources, the event loop
    /// handles the error (if any) and runs the [`PeerManager::heartbeat()`] function
    /// to perform the peer manager maintenance. If the `PeerManager` doesn't receive any events,
    /// [`PEER_MGR_HEARTBEAT_INTERVAL`] defines how often the heartbeat function is called.
    /// This is done to prevent the `PeerManager` from stalling in case the network doesn't
    /// have any events.
    pub async fn run(&mut self) -> crate::Result<void::Void> {
        loop {
            tokio::select! {
                event = self.rx_peer_manager.recv() => match event.ok_or(P2pError::ChannelClosed)? {
                    //
                    // Handle events from an outside controller (rpc, for example) that sets/gets values for PeerManager
                    //
                    PeerManagerEvent::Connect(addr, response) => {
                        log::debug!("try to establish outbound connection to peer at address {addr:?}");

                        let res = self.connect(addr.clone()).await.map(|_| {
                            self.pending.insert(addr.clone(), Some(response));
                        });
                        self.handle_result(None, res).await?;
                    }
                    PeerManagerEvent::Disconnect(peer_id, response) => {
                        log::debug!("disconnect peer {peer_id}");

                        response
                            .send(self.peer_connectivity_handle.disconnect(peer_id).await)
                            .map_err(|_| P2pError::ChannelClosed)?;
                    }
                    PeerManagerEvent::AdjustPeerScore(peer_id, score, response) => {
                        log::debug!("adjust peer {peer_id} score: {score}");

                        response
                            .send(self.adjust_peer_score(peer_id, score).await)
                            .map_err(|_| P2pError::ChannelClosed)?;
                    }
                    PeerManagerEvent::GetPeerCount(response) => {
                        response.send(self.peerdb.active_peer_count()).map_err(|_| P2pError::ChannelClosed)?;
                    }
                    PeerManagerEvent::GetBindAddress(response) => {
                        let addr = self.peer_connectivity_handle.local_addresses();
                        let addr = addr.await.unwrap_or_default().into_iter().map(|addr| addr.to_string()).collect();
                        response.send(addr).map_err(|_| P2pError::ChannelClosed)?;
                    }
                    PeerManagerEvent::GetConnectedPeers(response) => {
<<<<<<< HEAD
                        let peers = self.peerdb.get_connected_peers();
=======
                        let peers = self.peerdb
                            .active_peers()
                            .iter()
                            .filter_map(|(peer_id, info)| info.address.as_ref().map(|addr| {
                                ConnectedPeer { addr: addr.to_string(), peer_id: peer_id.to_string() }
                            }))
                            .collect::<Vec<_>>();
>>>>>>> 8bbd7cc9
                        response.send(peers).map_err(|_| P2pError::ChannelClosed)?
                    }
                },
                event = self.peer_connectivity_handle.poll_next() => match event {
                    Ok(event) => match event {
                        net::types::ConnectivityEvent::InboundAccepted { address, peer_info } => {
                            let peer_id = peer_info.peer_id;

                            match self.accept_inbound_connection(address, peer_info) {
                                Ok(_) => {},
                                Err(P2pError::ChannelClosed) => return Err(P2pError::ChannelClosed),
                                Err(P2pError::PeerError(err)) => {
                                    log::warn!("peer error for peer {peer_id}: {err}");
                                    self.peer_connectivity_handle.disconnect(peer_id).await?;
                                }
                                Err(P2pError::ProtocolError(err)) => {
                                    log::warn!("peer error for peer {peer_id}: {err}");
                                    self.adjust_peer_score(peer_id, err.ban_score()).await?;
                                }
                                Err(err) => {
                                    log::error!("unknown error for peer {peer_id}: {err}");
                                }
                            }
                        }
                        net::types::ConnectivityEvent::OutboundAccepted { address, peer_info } => {
                            let peer_id = peer_info.peer_id;
                            let res = self.accept_connection(address.clone(), Role::Outbound, peer_info);
                            self.handle_result(Some(peer_id), res).await?;

                            match self.pending.remove(&address) {
                                Some(Some(channel)) => channel.send(Ok(())).map_err(|_| P2pError::ChannelClosed)?,
                                Some(None) => {},
                                None => log::error!("connection accepted but it's not pending?"),
                            }
                        }
                        net::types::ConnectivityEvent::ConnectionClosed { peer_id } => {
                            let res = self.close_connection(peer_id);
                            self.handle_result(Some(peer_id), res).await?;
                        }
                        net::types::ConnectivityEvent::ConnectionError { address, error } => {
                            let res = self.handle_outbound_error(address, error);
                            self.handle_result(None, res).await?;
                        }
                        net::types::ConnectivityEvent::Discovered { addresses } => {
                            self.peer_discovered(&addresses);
                        }
                        net::types::ConnectivityEvent::Expired { addresses } => {
                            self.peer_expired(&addresses);
                        }
                        net::types::ConnectivityEvent::Misbehaved { peer_id, error } => {
                            let res = self.adjust_peer_score(peer_id, error.ban_score()).await;
                            self.handle_result(Some(peer_id), res).await?;
                        }
                    }
                    Err(err) => {
                        log::error!("failed to read network event: {err:?}");
                        self.handle_result(None, Err(err)).await?;
                    }
                },
                _event = tokio::time::sleep(PEER_MGR_HEARTBEAT_INTERVAL_MAX) => {}
            }

            // finally update peer manager state
            let now = Instant::now();
            if now.duration_since(self.last_heartbeat) > PEER_MGR_HEARTBEAT_INTERVAL_MIN {
                self.heartbeat().await?;
                self.last_heartbeat = now;
            }
        }
    }
}

#[cfg(test)]
mod tests;<|MERGE_RESOLUTION|>--- conflicted
+++ resolved
@@ -24,15 +24,11 @@
 pub mod helpers;
 pub mod peerdb;
 
-<<<<<<< HEAD
 use std::{
-    collections::{BTreeSet, HashMap},
+    collections::HashMap,
     sync::Arc,
     time::{Duration, Instant},
 };
-=======
-use std::{collections::HashMap, fmt::Debug, str::FromStr, sync::Arc, time::Duration};
->>>>>>> 8bbd7cc9
 
 use tokio::sync::{mpsc, oneshot};
 
@@ -45,16 +41,7 @@
     config::P2pConfig,
     error::{P2pError, PeerError, ProtocolError},
     event::{PeerManagerEvent, SyncControlEvent},
-<<<<<<< HEAD
-    net::{
-        self,
-        types::{Protocol, ProtocolType, Role},
-        AsBannableAddress, ConnectivityService, IsBannableAddress, NetworkingService,
-    },
-=======
-    interface::types::ConnectedPeer,
-    net::{self, AsBannableAddress, ConnectivityService, NetworkingService},
->>>>>>> 8bbd7cc9
+    net::{self, types::Role, AsBannableAddress, ConnectivityService, NetworkingService},
 };
 
 /// Maximum number of connections the [`PeerManager`] is allowed to have open
@@ -201,16 +188,6 @@
             P2pError::PeerError(PeerError::PeerAlreadyExists),
         );
 
-<<<<<<< HEAD
-        // TODO: This can and should be removed after getting rid if libp2p.
-        if !address.is_bannable() {
-            return Err(P2pError::ProtocolError(
-                ProtocolError::UnableToConvertAddressToBannable(format!("{address:?}")),
-            ));
-        }
-
-=======
->>>>>>> 8bbd7cc9
         let bannable_address = address.as_bannable();
         ensure!(
             !self.peerdb.is_address_banned(&bannable_address),
@@ -434,17 +411,7 @@
                         response.send(addr).map_err(|_| P2pError::ChannelClosed)?;
                     }
                     PeerManagerEvent::GetConnectedPeers(response) => {
-<<<<<<< HEAD
                         let peers = self.peerdb.get_connected_peers();
-=======
-                        let peers = self.peerdb
-                            .active_peers()
-                            .iter()
-                            .filter_map(|(peer_id, info)| info.address.as_ref().map(|addr| {
-                                ConnectedPeer { addr: addr.to_string(), peer_id: peer_id.to_string() }
-                            }))
-                            .collect::<Vec<_>>();
->>>>>>> 8bbd7cc9
                         response.send(peers).map_err(|_| P2pError::ChannelClosed)?
                     }
                 },
