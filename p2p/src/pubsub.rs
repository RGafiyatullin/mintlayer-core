--- conflicted
+++ resolved
@@ -134,48 +134,12 @@
             Err(err) => Err(err),
         };
 
-<<<<<<< HEAD
-        let (validation_result, score) = match result {
-            Ok(_) => (ValidationResult::Accept, 0),
-            Err(ProcessBlockError(ref block_error)) => match block_error {
-                err @ BlockError::BlockAlreadyExists(_id) => {
-                    (ValidationResult::Accept, err.ban_score())
-                }
-                err @ BlockError::StorageError(_) => (ValidationResult::Ignore, err.ban_score()),
-                err @ BlockError::BestBlockLoadError(_) => {
-                    (ValidationResult::Ignore, err.ban_score())
-                }
-                err @ BlockError::InvariantErrorFailedToFindNewChainPath(_, _, _) => {
-                    (ValidationResult::Ignore, err.ban_score())
-                }
-                err @ BlockError::InvariantErrorInvalidTip => {
-                    (ValidationResult::Ignore, err.ban_score())
-                }
-                err @ BlockError::DatabaseCommitError(_, _, _) => {
-                    (ValidationResult::Ignore, err.ban_score())
-                }
-                err @ BlockError::OrphanCheckFailed(_err) => {
-                    (ValidationResult::Ignore, err.ban_score())
-                }
-                err @ BlockError::CheckBlockFailed(_err) => {
-                    (ValidationResult::Reject, err.ban_score())
-                }
-                err @ BlockError::StateUpdateFailed(_err) => {
-                    (ValidationResult::Ignore, err.ban_score())
-                }
-                err @ BlockError::PrevBlockNotFound => (ValidationResult::Reject, err.ban_score()),
-                err @ BlockError::BlockProofCalculationError(_) => {
-                    (ValidationResult::Reject, err.ban_score())
-                }
-                BlockError::ConsensusExtraDataError(_) => todo!(),
-=======
         let score = match result {
             Ok(_) => 0,
             Err(e) => match e {
                 FailedToInitializeChainstate(_) => 0,
                 ProcessBlockError(err) => err.ban_score(),
                 FailedToReadProperty(_) => 0,
->>>>>>> 36b1c02d
             },
         };
 
