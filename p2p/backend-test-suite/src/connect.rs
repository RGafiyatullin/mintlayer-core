--- conflicted
+++ resolved
@@ -55,12 +55,8 @@
     N::SyncingEventReceiver: SyncingEventReceiver + Debug,
 {
     let config = Arc::new(common::chain::config::create_mainnet());
-<<<<<<< HEAD
+    let p2p_config = Arc::new(test_p2p_config());
     let (connectivity, _messaging_handle, _sync) = N::start(
-=======
-    let p2p_config = Arc::new(test_p2p_config());
-    let (connectivity, _sync) = N::start(
->>>>>>> 8d43d511
         T::make_transport(),
         vec![T::make_address()],
         Arc::clone(&config),
@@ -97,12 +93,8 @@
     N::SyncingEventReceiver: SyncingEventReceiver,
 {
     let config = Arc::new(common::chain::config::create_mainnet());
-<<<<<<< HEAD
+    let p2p_config = Arc::new(test_p2p_config());
     let (mut service1, _, _) = N::start(
-=======
-    let p2p_config = Arc::new(test_p2p_config());
-    let (mut service1, _) = N::start(
->>>>>>> 8d43d511
         T::make_transport(),
         vec![T::make_address()],
         Arc::clone(&config),
