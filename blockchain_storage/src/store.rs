--- conflicted
+++ resolved
@@ -36,13 +36,9 @@
 // Store tag for individual values.
 pub struct DBValues;
 // Store tag for blocks.
-<<<<<<< HEAD
-struct DBBlocks;
+pub struct DBBlocks;
 // Store tag for blocks indexes.
 struct DBBlocksIndexes;
-=======
-pub struct DBBlocks;
->>>>>>> 281d2099
 // Store tag for transaction indices.
 pub struct DBTxIndices;
 // Store for block IDs indexed by block height.
@@ -144,12 +140,9 @@
     delegate_to_transaction! {
         fn get_storage_version(&self) -> crate::Result<u32>;
         fn get_best_block_id(&self) -> crate::Result<Option<Id<Block>>>;
-<<<<<<< HEAD
         fn set_best_block_id(&mut self, id: &Id<Block>) -> crate::Result<()>;
         fn get_block_index(&self, id: &Id<Block>) -> crate::Result<Option<BlockIndex>>;
         fn set_block_index(&mut self, block_index: &BlockIndex) -> crate::Result<()>;
-=======
->>>>>>> 281d2099
         fn get_block(&self, id: Id<Block>) -> crate::Result<Option<Block>>;
 
         fn get_mainchain_tx_index(
@@ -203,7 +196,6 @@
         self.read_value::<well_known::StoreVersion>().map(|v| v.unwrap_or_default())
     }
 
-<<<<<<< HEAD
     /// Set storage version
     fn set_storage_version(&mut self, version: u32) -> crate::Result<()> {
         self.write_value::<well_known::StoreVersion>(&version)
@@ -218,8 +210,6 @@
     }
 
     /// Get the hash of the best block
-=======
->>>>>>> 281d2099
     fn get_best_block_id(&self) -> crate::Result<Option<Id<Block>>> {
         self.read_value::<well_known::BestBlockId>()
     }
@@ -374,12 +364,8 @@
     #[test]
     #[cfg(not(loom))]
     fn test_storage_manipulation() {
-<<<<<<< HEAD
-        use common::chain::SpendablePosition;
-=======
         use common::primitives::consensus_data::ConsensusData;
         use common::{chain::SpendablePosition, primitives::H256};
->>>>>>> 281d2099
 
         // Prepare some test data
         let tx0 = Transaction::new(0xaabbccdd, vec![], vec![], 12).unwrap();
