--- conflicted
+++ resolved
@@ -210,262 +210,6 @@
     memory_usage_estimator: M,
 }
 
-<<<<<<< HEAD
-#[derive(Debug)]
-struct MempoolStore {
-    // This is the "main" data structure storing Mempool entries. All other structures in the
-    // MempoolStore contain ids (hashes) of entries, sorted according to some order of interest.
-    txs_by_id: HashMap<H256, TxMempoolEntry>,
-
-    // Mempool entries sorted by descendant score.
-    // We keep this index so that when the mempool grows full, we know which transactions are the
-    // most economically reasonable to evict. When an entry is removed from the mempool for
-    // fullness reasons, it must be removed together with all of its descendants (as these descendants
-    // would no longer be valid to mine). Entries with a lower descendant score will be evicted
-    // first.
-    //
-    // FIXME currently, the descendant score is the sum fee of the transaction to gether with all
-    // of its descendants. If we wish to follow Bitcoin Core, we should use:
-    // max(feerate(tx, tx_with_descendants)),
-    // Where feerate is computed as fee(tx)/size(tx)
-    // Note that if we wish to follow Bitcoin Bore, "size" is not simply the encoded size, but
-    // rather a value that takes into account witdess and sigop data (see CTxMemPoolEntry::GetTxSize).
-    txs_by_descendant_score: BTreeMap<DescendantScore, BTreeSet<Id<Transaction>>>,
-
-    // Entries that have remained in the mempool for a long time (see DEFAULT_MEMPOOL_EXPIRY) are
-    // evicted. To efficiently know which entries to evict, we store the mempool entries sorted by
-    // their creation time, from earliest to latest.
-    txs_by_creation_time: BTreeMap<Time, BTreeSet<Id<Transaction>>>,
-
-    // TODO add txs_by_ancestor_score index, which will be used by the block production subsystem
-    // to select the best transactions for the next block
-    //
-    // We keep the information of which outpoints are spent by entries currently in the mempool.
-    // This allows us to recognize conflicts (double-spends) and handle them
-    spender_txs: BTreeMap<OutPoint, Id<Transaction>>,
-}
-
-impl MempoolStore {
-    fn new() -> Self {
-        Self {
-            txs_by_descendant_score: BTreeMap::new(),
-            txs_by_id: HashMap::new(),
-            txs_by_creation_time: BTreeMap::new(),
-            spender_txs: BTreeMap::new(),
-        }
-    }
-
-    fn is_empty(&self) -> bool {
-        self.txs_by_id.is_empty()
-        // TODO maybe add some asserts here
-    }
-
-    // Checks whether the outpoint is to be created by an unconfirmed tx
-    fn contains_outpoint(&self, outpoint: &OutPoint) -> bool {
-        matches!(self.txs_by_id.get(&outpoint.tx_id().get_tx_id().expect("Not Coinbase").get()),
-            Some(entry) if entry.tx.outputs().len() > outpoint.output_index() as usize)
-    }
-
-    fn get_unconfirmed_outpoint_value(
-        &self,
-        outpoint: &OutPoint,
-    ) -> Result<Amount, TxValidationError> {
-        let tx_id = *outpoint.tx_id().get_tx_id().expect("Not coinbase");
-        let err = || TxValidationError::OutPointNotFound {
-            outpoint: outpoint.clone(),
-            tx_id,
-        };
-        self.txs_by_id
-            .get(&tx_id.get())
-            .ok_or_else(err)
-            .and_then(|entry| {
-                entry.tx.outputs().get(outpoint.output_index() as usize).ok_or_else(err)
-            })
-            .map(|output| match output.value() {
-                OutputValue::Coin(coin) => *coin,
-                OutputValue::Token(_) => Amount::from_atoms(0),
-            })
-    }
-
-    fn get_entry(&self, id: &Id<Transaction>) -> Option<&TxMempoolEntry> {
-        self.txs_by_id.get(&id.get())
-    }
-
-    fn append_to_parents(&mut self, entry: &TxMempoolEntry) {
-        for parent in entry.unconfirmed_parents() {
-            self.txs_by_id
-                .get_mut(&parent.get())
-                .expect("append_to_parents")
-                .get_children_mut()
-                .insert(entry.tx_id());
-        }
-    }
-
-    fn remove_from_parents(&mut self, entry: &TxMempoolEntry) {
-        for parent in entry.unconfirmed_parents() {
-            self.txs_by_id
-                .get_mut(&parent.get())
-                .expect("remove_from_parents")
-                .get_children_mut()
-                .remove(&entry.tx_id());
-        }
-    }
-
-    fn remove_from_children(&mut self, entry: &TxMempoolEntry) {
-        for child in entry.unconfirmed_children() {
-            self.txs_by_id
-                .get_mut(&child.get())
-                .expect("remove_from_children")
-                .get_parents_mut()
-                .remove(&entry.tx_id());
-        }
-    }
-
-    fn update_ancestor_state_for_add(&mut self, entry: &TxMempoolEntry) -> Result<(), Error> {
-        for ancestor in entry.unconfirmed_ancestors(self).0 {
-            let ancestor = self.txs_by_id.get_mut(&ancestor.get()).expect("ancestor");
-            ancestor.fees_with_descendants = (ancestor.fees_with_descendants + entry.fee)
-                .ok_or(TxValidationError::AncestorFeeUpdateOverflow)?;
-            ancestor.count_with_descendants += 1;
-        }
-        Ok(())
-    }
-
-    fn update_ancestor_state_for_drop(&mut self, entry: &TxMempoolEntry) {
-        for ancestor in entry.unconfirmed_ancestors(self).0 {
-            let ancestor = self.txs_by_id.get_mut(&ancestor.get()).expect("ancestor");
-            ancestor.fees_with_descendants =
-                (ancestor.fees_with_descendants - entry.fee).expect("fee with descendants");
-            ancestor.count_with_descendants -= 1;
-        }
-    }
-
-    fn mark_outpoints_as_spent(&mut self, entry: &TxMempoolEntry) {
-        let id = entry.tx_id();
-        for outpoint in entry.tx.inputs().iter().map(|input| input.outpoint()) {
-            self.spender_txs.insert(outpoint.clone(), id);
-        }
-    }
-
-    fn unspend_outpoints(&mut self, entry: &TxMempoolEntry) {
-        self.spender_txs.retain(|_, id| *id != entry.tx_id())
-    }
-
-    fn add_tx(&mut self, entry: TxMempoolEntry) -> Result<(), Error> {
-        self.append_to_parents(&entry);
-        self.update_ancestor_state_for_add(&entry)?;
-        self.mark_outpoints_as_spent(&entry);
-
-        let creation_time = entry.creation_time;
-        let tx_id = entry.tx_id();
-
-        self.txs_by_id.insert(tx_id.get(), entry.clone());
-
-        self.add_to_descendant_score_index(&entry);
-        self.txs_by_creation_time.entry(creation_time).or_default().insert(tx_id);
-        Ok(())
-    }
-
-    fn add_to_descendant_score_index(&mut self, entry: &TxMempoolEntry) {
-        self.refresh_ancestors(entry);
-        self.txs_by_descendant_score
-            .entry(entry.fees_with_descendants.into())
-            .or_default()
-            .insert(entry.tx_id());
-    }
-
-    fn refresh_ancestors(&mut self, entry: &TxMempoolEntry) {
-        // Since the ancestors of `entry` have had their descendant score modified, their ordering
-        // in txs_by_descendant_score may no longer be correct. We thus remove all ancestors and
-        // reinsert them, taking the new, updated fees into account
-        let ancestors = entry.unconfirmed_ancestors(self);
-        for entries in self.txs_by_descendant_score.values_mut() {
-            entries.retain(|id| !ancestors.contains(id))
-        }
-        for ancestor_id in ancestors.0 {
-            let ancestor =
-                self.txs_by_id.get(&ancestor_id.get()).expect("Inconsistent mempool state");
-            self.txs_by_descendant_score
-                .entry(ancestor.fees_with_descendants.into())
-                .or_default()
-                .insert(ancestor_id);
-        }
-
-        self.txs_by_descendant_score.retain(|_score, txs| !txs.is_empty());
-    }
-
-    fn remove_tx(&mut self, tx_id: &Id<Transaction>) {
-        log::info!("remove_tx: {}", tx_id.get());
-        if let Some(entry) = self.txs_by_id.remove(&tx_id.get()) {
-            self.update_ancestor_state_for_drop(&entry);
-            self.drop_tx(&entry);
-        } else {
-            assert!(!self.txs_by_descendant_score.values().flatten().any(|id| *id == *tx_id));
-            assert!(!self.spender_txs.iter().any(|(_, id)| *id == *tx_id));
-        }
-    }
-
-    fn update_for_drop(&mut self, entry: &TxMempoolEntry) {
-        self.remove_from_parents(entry);
-        self.remove_from_children(entry);
-    }
-
-    fn drop_tx(&mut self, entry: &TxMempoolEntry) {
-        self.update_for_drop(entry);
-        self.remove_from_descendant_score_index(entry);
-        self.txs_by_creation_time.entry(entry.creation_time).and_modify(|entries| {
-            entries.remove(&entry.tx_id()).then(|| ()).expect("Inconsistent mempool store")
-        });
-        self.unspend_outpoints(entry)
-    }
-
-    fn remove_from_descendant_score_index(&mut self, entry: &TxMempoolEntry) {
-        self.refresh_ancestors(entry);
-        self.txs_by_descendant_score
-            .entry(entry.fees_with_descendants.into())
-            .or_default()
-            .remove(&entry.tx_id());
-        if self
-            .txs_by_descendant_score
-            .get(&entry.fees_with_descendants.into())
-            .expect("key must exist")
-            .is_empty()
-        {
-            self.txs_by_descendant_score.remove(&entry.fees_with_descendants.into());
-        }
-    }
-
-    fn drop_conflicts(&mut self, conflicts: Conflicts) {
-        for conflict in conflicts.0 {
-            self.remove_tx(&conflict)
-        }
-    }
-
-    fn drop_tx_and_descendants(&mut self, tx_id: Id<Transaction>) {
-        if let Some(entry) = self.txs_by_id.get(&tx_id.get()).cloned() {
-            let descendants = entry.unconfirmed_descendants(self);
-            log::trace!(
-                "Dropping tx {} which has {} descendants",
-                tx_id.get(),
-                descendants.len()
-            );
-            self.remove_tx(&entry.tx.get_id());
-            for descendant_id in descendants.0 {
-                // It may be that this descendant has several ancestors and has already been removed
-                if let Some(descendant) = self.txs_by_id.get(&descendant_id.get()).cloned() {
-                    self.remove_tx(&descendant.tx.get_id())
-                }
-            }
-        }
-    }
-
-    fn find_conflicting_tx(&self, outpoint: &OutPoint) -> Option<Id<Transaction>> {
-        self.spender_txs.get(outpoint).cloned()
-    }
-}
-
-=======
->>>>>>> a5f719d5
 impl<C, T, M> MempoolImpl<C, T, M>
 where
     C: ChainState,
