#![allow(clippy::eq_op)]

use parity_scale_codec::{Decode, Encode};
use std::iter::Sum;

// Copyright (c) 2021 RBB S.r.l
// opensource@mintlayer.org
// SPDX-License-Identifier: MIT
// Licensed under the MIT License;
// you may not use this file except in compliance with the License.
// You may obtain a copy of the License at
//
// 	http://spdx.org/licenses/MIT
//
// Unless required by applicable law or agreed to in writing, software
// distributed under the License is distributed on an "AS IS" BASIS,
// WITHOUT WARRANTIES OR CONDITIONS OF ANY KIND, either express or implied.
// See the License for the specific language governing permissions and
// limitations under the License.
//
// Author(s): S. Afach

// use only unsigned types
// if you need a signed amount, we should create a separate type for it and implement proper conversion
pub type IntType = u128;

#[derive(Debug, Copy, Clone, PartialEq, Eq, PartialOrd, Ord, Encode, Decode)]
pub struct Amount {
    #[codec(compact)]
    val: IntType,
}

fn remove_right_most_zeros_and_decimal_point(s: String) -> String {
    let point_pos = s.chars().position(|c| c == '.');
    if point_pos.is_none() {
        return s;
    }
    let s = s.trim_end_matches('0');
    let s = s.trim_end_matches('.');
    s.to_owned()
}

impl Amount {
    #[allow(dead_code)]
    pub fn new(v: u128) -> Self {
        Amount { val: v }
    }

<<<<<<< HEAD
    pub fn zero() -> Self {
        Amount { val: 0 }
=======
    pub fn into_fixedpoint_str(self, decimals: u8) -> String {
        let amount_str = self.val.to_string();
        let decimals = decimals as usize;
        if amount_str.len() <= decimals {
            let zeros = "0".repeat(decimals - amount_str.len());
            let result = "0.".to_owned() + &zeros + &amount_str;

            remove_right_most_zeros_and_decimal_point(result)
        } else {
            let unit = 10_u128.pow(decimals as u32);
            let whole = self.val / unit;
            let fraction = self.val % unit;
            let result = format!("{whole}.{fraction:00$}", decimals as usize);

            remove_right_most_zeros_and_decimal_point(result)
        }
    }

    pub fn from_fixedpoint_str(amount_str: &str, decimals: u8) -> Option<Self> {
        let decimals = decimals as usize;
        let amount_str = amount_str.trim_matches(' '); // trim spaces

        // empty not allowed
        if amount_str.is_empty() {
            return None;
        }
        // too long
        if amount_str.len() > 100 {
            return None;
        }
        // must be only numbers or decimal point
        if !amount_str.chars().all(|c| char::is_numeric(c) || c == '.') {
            return None;
        }

        if amount_str.matches('.').count() > 1 {
            // only 1 decimal point allowed
            None
        } else if amount_str.matches('.').count() == 0 {
            // if there is no decimal point, then just add N zeros to the right and we're done
            let zeros = "0".repeat(decimals);
            let amount_str = amount_str.to_owned() + &zeros;

            amount_str.parse::<IntType>().ok().map(|v| Amount { val: v })
        } else {
            // if there's 1 decomal point, split, join the numbers, then add zeros to the right
            let amount_split = amount_str.split('.').collect::<Vec<&str>>();
            debug_assert!(amount_split.len() == 2); // we already checked we have 1 decimal exactly
            if amount_split[1].len() > decimals {
                // there cannot be more decimals than the assumed amount
                return None;
            }
            let zeros = "0".repeat(decimals - amount_split[1].len());
            let atoms_str = amount_split[0].to_owned() + amount_split[1] + &zeros;
            let atoms_str = atoms_str.trim_start_matches('0');

            atoms_str.parse::<IntType>().ok().map(|v| Amount { val: v })
        }
>>>>>>> 281d2099
    }
}

impl From<u128> for Amount {
    fn from(v: u128) -> Self {
        Amount { val: v }
    }
}

impl std::ops::Add for Amount {
    type Output = Option<Self>;

    fn add(self, other: Self) -> Option<Self> {
        self.val.checked_add(other.val).map(|n| Amount { val: n })
    }
}

impl std::ops::Sub for Amount {
    type Output = Option<Self>;

    fn sub(self, other: Self) -> Option<Self> {
        self.val.checked_sub(other.val).map(|n| Amount { val: n })
    }
}

impl std::ops::Mul for Amount {
    type Output = Option<Self>;

    fn mul(self, other: Self) -> Option<Self> {
        self.val.checked_mul(other.val).map(|n| Amount { val: n })
    }
}

impl std::ops::Div for Amount {
    type Output = Option<Self>;

    fn div(self, other: Self) -> Option<Self> {
        self.val.checked_div(other.val).map(|n| Amount { val: n })
    }
}

impl std::ops::Rem for Amount {
    type Output = Option<Self>;

    fn rem(self, other: Self) -> Option<Self> {
        self.val.checked_rem(other.val).map(|n| Amount { val: n })
    }
}

impl std::ops::BitAnd for Amount {
    type Output = Self;

    fn bitand(self, other: Self) -> Self {
        Amount {
            val: self.val.bitand(other.val),
        }
    }
}

impl std::ops::BitAndAssign for Amount {
    fn bitand_assign(&mut self, other: Self) {
        self.val.bitand_assign(other.val)
    }
}

impl std::ops::BitOr for Amount {
    type Output = Self;

    fn bitor(self, other: Self) -> Self {
        Amount {
            val: self.val.bitor(other.val),
        }
    }
}

impl std::ops::BitOrAssign for Amount {
    fn bitor_assign(&mut self, other: Self) {
        self.val.bitor_assign(other.val)
    }
}

impl std::ops::BitXor for Amount {
    type Output = Self;

    fn bitxor(self, other: Self) -> Self {
        Amount {
            val: self.val.bitxor(other.val),
        }
    }
}

impl std::ops::BitXorAssign for Amount {
    fn bitxor_assign(&mut self, other: Self) {
        self.val.bitxor_assign(other.val)
    }
}

impl std::ops::Not for Amount {
    type Output = Self;

    fn not(self) -> Self {
        Amount {
            val: self.val.not(),
        }
    }
}

impl std::ops::Shl<u32> for Amount {
    type Output = Option<Self>;

    fn shl(self, other: u32) -> Option<Self> {
        self.val.checked_shl(other).map(|v| Amount { val: v })
    }
}

impl std::ops::Shr<u32> for Amount {
    type Output = Option<Self>;

    fn shr(self, other: u32) -> Option<Self> {
        self.val.checked_shr(other).map(|v| Amount { val: v })
    }
}

impl Sum for Amount {
    fn sum<I: Iterator<Item = Self>>(iter: I) -> Self {
        iter.fold(Amount::zero(), |a, b| (a + b).expect("Overflow operation"))
    }
}

#[cfg(test)]
mod tests {
    use super::*;

    #[test]
    fn creation() {
        let x = Amount::new(555);
        assert_eq!(x, Amount { val: 555 });

        let y = Amount::from(123);
        assert_eq!(y, Amount { val: 123 });
    }

    #[test]
    fn add_some() {
        assert_eq!(
            Amount { val: 2 } + Amount { val: 2 },
            Some(Amount { val: 4 })
        );
    }

    #[test]
    fn sub_some() {
        assert_eq!(
            Amount { val: 4 } - Amount { val: 2 },
            Some(Amount { val: 2 })
        );
    }

    #[test]
    fn mul_some() {
        assert_eq!(
            Amount { val: 3 } * Amount { val: 3 },
            Some(Amount { val: 9 })
        );
    }

    #[test]
    fn div_some() {
        assert_eq!(
            Amount { val: 9 } / Amount { val: 3 },
            Some(Amount { val: 3 })
        );
    }

    #[test]
    fn rem_some() {
        assert_eq!(
            Amount { val: 9 } % Amount { val: 4 },
            Some(Amount { val: 1 })
        );
    }

    #[test]
    fn add_overflow() {
        assert_eq!(Amount { val: IntType::MAX } + Amount { val: 1 }, None);
    }

    #[test]
    fn sub_underflow() {
        assert_eq!(Amount { val: IntType::MIN } - Amount { val: 1 }, None);
    }

    #[test]
    fn mul_overflow() {
        assert_eq!(
            Amount {
                val: IntType::MAX / 2 + 1
            } * Amount { val: 2 },
            None
        );
    }

    #[test]
    fn comparison() {
        assert!(Amount { val: 1 } != Amount { val: 2 });
        assert!(Amount { val: 1 } < Amount { val: 2 });
        assert!(Amount { val: 1 } <= Amount { val: 2 });
        assert!(Amount { val: 2 } <= Amount { val: 2 });
        assert!(Amount { val: 2 } == Amount { val: 2 });
        assert!(Amount { val: 2 } >= Amount { val: 2 });
        assert!(Amount { val: 3 } > Amount { val: 2 });
    }

    #[test]
    fn bit_ops() {
        let x = Amount { val: 5 };
        let y = Amount { val: 1 };
        let z = Amount { val: 2 };
        let zero: IntType = 0;
        assert_eq!(x | y, Amount { val: 5 });
        assert_eq!(x & z, Amount { val: 0 });
        assert_eq!(x ^ y, Amount { val: 4 });
        assert!(!zero == IntType::MAX);
    }

    #[test]
    fn bit_ops_assign() {
        let mut x = Amount { val: 5 };

        x ^= Amount { val: 1 };
        assert_eq!(x, Amount { val: 4 });

        x |= Amount { val: 2 };
        assert_eq!(x, Amount { val: 6 });

        x &= Amount { val: 5 };
        assert_eq!(x, Amount { val: 4 });
    }

    #[test]
    fn bit_shifts() {
        let x = Amount { val: 1 };
        assert_eq!(x << 1, Some(Amount { val: 2 }));
        assert_eq!(x << 2, Some(Amount { val: 4 }));
        assert_eq!(x << 4, Some(Amount { val: 16 }));
        assert_eq!(x << 6, Some(Amount { val: 64 }));

        let y = Amount { val: 128 };
        assert_eq!(y >> 1, Some(Amount { val: 64 }));
        assert_eq!(y >> 2, Some(Amount { val: 32 }));
        assert_eq!(y >> 4, Some(Amount { val: 8 }));
        assert_eq!(y >> 6, Some(Amount { val: 2 }));
    }

    #[rustfmt::skip]
    #[test]
    fn from_fixedpoint_8_decimals() {
        assert_eq!(Amount::from_fixedpoint_str("987654321", 8).unwrap(), Amount { val: 98765432100000000 });
        assert_eq!(Amount::from_fixedpoint_str("87654321", 8).unwrap(), Amount { val: 8765432100000000 });
        assert_eq!(Amount::from_fixedpoint_str("7654321", 8).unwrap(), Amount { val: 765432100000000 });
        assert_eq!(Amount::from_fixedpoint_str("654321", 8).unwrap(), Amount { val: 65432100000000 });
        assert_eq!(Amount::from_fixedpoint_str("54321", 8).unwrap(), Amount { val: 5432100000000 });
        assert_eq!(Amount::from_fixedpoint_str("4321", 8).unwrap(), Amount { val: 432100000000 });
        assert_eq!(Amount::from_fixedpoint_str("321", 8).unwrap(), Amount { val: 32100000000 });
        assert_eq!(Amount::from_fixedpoint_str("21", 8).unwrap(), Amount { val: 2100000000 });
        assert_eq!(Amount::from_fixedpoint_str("1", 8).unwrap(), Amount { val: 100000000 });
        assert_eq!(Amount::from_fixedpoint_str("1.2", 8).unwrap(), Amount { val: 120000000 });
        assert_eq!(Amount::from_fixedpoint_str("1.23", 8).unwrap(), Amount { val: 123000000 });
        assert_eq!(Amount::from_fixedpoint_str("1.234", 8).unwrap(), Amount { val: 123400000 });
        assert_eq!(Amount::from_fixedpoint_str("1.2345", 8).unwrap(), Amount { val: 123450000 });
        assert_eq!(Amount::from_fixedpoint_str("1.23456", 8).unwrap(), Amount { val: 123456000 });
        assert_eq!(Amount::from_fixedpoint_str("1.234567", 8).unwrap(), Amount { val: 123456700 });
        assert_eq!(Amount::from_fixedpoint_str("1.2345678", 8).unwrap(), Amount { val: 123456780 });
        assert_eq!(Amount::from_fixedpoint_str("1.23456789", 8).unwrap(), Amount { val: 123456789 });
        assert_eq!(Amount::from_fixedpoint_str("21.23456789", 8).unwrap(), Amount { val: 2123456789 });
        assert_eq!(Amount::from_fixedpoint_str("321.23456789", 8).unwrap(), Amount { val: 32123456789 });
        assert_eq!(Amount::from_fixedpoint_str("4321.23456789", 8).unwrap(), Amount { val: 432123456789 });
        assert_eq!(Amount::from_fixedpoint_str("54321.23456789", 8).unwrap(), Amount { val: 5432123456789 });
        assert_eq!(Amount::from_fixedpoint_str("654321.23456789", 8).unwrap(), Amount { val: 65432123456789 });
        assert_eq!(Amount::from_fixedpoint_str("7654321.23456789", 8).unwrap(), Amount { val: 765432123456789 });
        assert_eq!(Amount::from_fixedpoint_str("87654321.23456789", 8).unwrap(), Amount { val: 8765432123456789 });
        assert_eq!(Amount::from_fixedpoint_str("987654321.23456789", 8).unwrap(), Amount { val: 98765432123456789 });
        assert_eq!(Amount::from_fixedpoint_str("1987654321.23456789", 8).unwrap(), Amount { val: 198765432123456789 });
        assert_eq!(Amount::from_fixedpoint_str("21987654321.23456789", 8).unwrap(), Amount { val: 2198765432123456789 });
        assert_eq!(Amount::from_fixedpoint_str("21987654321.2345678", 8).unwrap(), Amount { val: 2198765432123456780 });
        assert_eq!(Amount::from_fixedpoint_str("21987654321.234567", 8).unwrap(), Amount { val: 2198765432123456700 });
        assert_eq!(Amount::from_fixedpoint_str("21987654321.23456", 8).unwrap(), Amount { val: 2198765432123456000 });
        assert_eq!(Amount::from_fixedpoint_str("21987654321.2345", 8).unwrap(), Amount { val: 2198765432123450000 });
        assert_eq!(Amount::from_fixedpoint_str("21987654321.234", 8).unwrap(), Amount { val: 2198765432123400000 });
        assert_eq!(Amount::from_fixedpoint_str("21987654321.23", 8).unwrap(), Amount { val: 2198765432123000000 });
        assert_eq!(Amount::from_fixedpoint_str("21987654321.2", 8).unwrap(), Amount { val: 2198765432120000000 });
        assert_eq!(Amount::from_fixedpoint_str("21987654321.", 8).unwrap(), Amount { val: 2198765432100000000 });
        assert_eq!(Amount::from_fixedpoint_str("21987654321.0", 8).unwrap(), Amount { val: 2198765432100000000 });
        assert_eq!(Amount::from_fixedpoint_str("21987654321.00", 8).unwrap(), Amount { val: 2198765432100000000 });
        assert_eq!(Amount::from_fixedpoint_str("21987654321.000", 8).unwrap(), Amount { val: 2198765432100000000 });
        assert_eq!(Amount::from_fixedpoint_str("21987654321.0000", 8).unwrap(), Amount { val: 2198765432100000000 });
        assert_eq!(Amount::from_fixedpoint_str("21987654321.00000", 8).unwrap(), Amount { val: 2198765432100000000 });
        assert_eq!(Amount::from_fixedpoint_str("21987654321.000000", 8).unwrap(), Amount { val: 2198765432100000000 });
        assert_eq!(Amount::from_fixedpoint_str("21987654321.0000000", 8).unwrap(), Amount { val: 2198765432100000000 });
        assert_eq!(Amount::from_fixedpoint_str("21987654321.00000000", 8).unwrap(), Amount { val: 2198765432100000000 });
        assert!(Amount::from_fixedpoint_str("", 8).is_none());
        assert!(Amount::from_fixedpoint_str(" ", 8).is_none());
        assert!(Amount::from_fixedpoint_str("21987654321.000000000", 8).is_none());
        assert!(Amount::from_fixedpoint_str("1.234567891", 8).is_none());
        assert!(Amount::from_fixedpoint_str("1..234567891", 8).is_none());
        assert!(Amount::from_fixedpoint_str("1.234567891,", 8).is_none());
        assert!(Amount::from_fixedpoint_str("1.23a4567891,", 8).is_none());
        assert!(Amount::from_fixedpoint_str("1.23-4567891", 8).is_none());
        assert!(Amount::from_fixedpoint_str("1.23e4567891", 8).is_none());

        assert!(Amount::from_fixedpoint_str("-", 8).is_none());
        assert!(Amount::from_fixedpoint_str("-21987654321.0", 8).is_none());
        assert!(Amount::from_fixedpoint_str("-21987654321.00000000", 8).is_none());
        assert!(Amount::from_fixedpoint_str("-1.234567891", 8).is_none());
        assert!(Amount::from_fixedpoint_str("-1..234567891", 8).is_none());
        assert!(Amount::from_fixedpoint_str("-1.234567891,", 8).is_none());
        assert!(Amount::from_fixedpoint_str("-1.23a4567891,", 8).is_none());
        assert!(Amount::from_fixedpoint_str("-1.23-4567891", 8).is_none());
        assert!(Amount::from_fixedpoint_str("-1.23e4567891", 8).is_none());
    }

    #[rustfmt::skip]
    #[test]
    fn from_fixedpoint_0_decimals() {
        assert_eq!(Amount::from_fixedpoint_str("987654321", 0).unwrap(), Amount { val: 987654321 });
        assert_eq!(Amount::from_fixedpoint_str("87654321", 0).unwrap(), Amount { val: 87654321 });
        assert_eq!(Amount::from_fixedpoint_str("7654321", 0).unwrap(), Amount { val: 7654321 });
        assert_eq!(Amount::from_fixedpoint_str("654321", 0).unwrap(), Amount { val: 654321 });
        assert_eq!(Amount::from_fixedpoint_str("54321", 0).unwrap(), Amount { val: 54321 });
        assert_eq!(Amount::from_fixedpoint_str("4321", 0).unwrap(), Amount { val: 4321 });
        assert_eq!(Amount::from_fixedpoint_str("321", 0).unwrap(), Amount { val: 321 });
        assert_eq!(Amount::from_fixedpoint_str("21", 0).unwrap(), Amount { val: 21 });
        assert_eq!(Amount::from_fixedpoint_str("1", 0).unwrap(), Amount { val: 1 });
        assert_eq!(Amount::from_fixedpoint_str("987654321.", 0).unwrap(), Amount { val: 987654321 });
        assert_eq!(Amount::from_fixedpoint_str("87654321.", 0).unwrap(), Amount { val: 87654321 });
        assert_eq!(Amount::from_fixedpoint_str("7654321.", 0).unwrap(), Amount { val: 7654321 });
        assert_eq!(Amount::from_fixedpoint_str("654321.", 0).unwrap(), Amount { val: 654321 });
        assert_eq!(Amount::from_fixedpoint_str("54321.", 0).unwrap(), Amount { val: 54321 });
        assert_eq!(Amount::from_fixedpoint_str("4321.", 0).unwrap(), Amount { val: 4321 });
        assert_eq!(Amount::from_fixedpoint_str("321.", 0).unwrap(), Amount { val: 321 });
        assert_eq!(Amount::from_fixedpoint_str("21.", 0).unwrap(), Amount { val: 21 });
        assert_eq!(Amount::from_fixedpoint_str("1.", 0).unwrap(), Amount { val: 1 });
        assert!(Amount::from_fixedpoint_str("1.2", 0).is_none());
        assert!(Amount::from_fixedpoint_str("1.23", 0).is_none());
        assert!(Amount::from_fixedpoint_str("1.234", 0).is_none());
        assert!(Amount::from_fixedpoint_str("1.2345", 0).is_none());
        assert!(Amount::from_fixedpoint_str("1.23456", 0).is_none());
        assert!(Amount::from_fixedpoint_str("1.234567", 0).is_none());
        assert!(Amount::from_fixedpoint_str("1.2345678", 0).is_none());
        assert!(Amount::from_fixedpoint_str("1.23456789", 0).is_none());
        assert!(Amount::from_fixedpoint_str("21.23456789", 0).is_none());
        assert!(Amount::from_fixedpoint_str("321.23456789", 0).is_none());
        assert!(Amount::from_fixedpoint_str("4321.23456789", 0).is_none());
        assert!(Amount::from_fixedpoint_str("54321.23456789", 0).is_none());
        assert!(Amount::from_fixedpoint_str("654321.23456789", 0).is_none());
        assert!(Amount::from_fixedpoint_str("7654321.23456789", 0).is_none());
        assert!(Amount::from_fixedpoint_str("87654321.23456789", 0).is_none());
        assert!(Amount::from_fixedpoint_str("987654321.23456789", 0).is_none());
        assert!(Amount::from_fixedpoint_str("1987654321.23456789", 0).is_none());
        assert!(Amount::from_fixedpoint_str("21987654321.23456789", 0).is_none());
        assert!(Amount::from_fixedpoint_str("21987654321.2345678", 0).is_none());
        assert!(Amount::from_fixedpoint_str("21987654321.234567", 0).is_none());
        assert!(Amount::from_fixedpoint_str("21987654321.23456", 0).is_none());
        assert!(Amount::from_fixedpoint_str("21987654321.2345", 0).is_none());
        assert!(Amount::from_fixedpoint_str("21987654321.234", 0).is_none());
        assert!(Amount::from_fixedpoint_str("21987654321.23", 0).is_none());
        assert!(Amount::from_fixedpoint_str("21987654321.2", 0).is_none());
        assert_eq!(Amount::from_fixedpoint_str("21987654321.", 0).unwrap(), Amount { val: 21987654321 });
        assert!(Amount::from_fixedpoint_str("21987654321.0", 0).is_none());
        assert!(Amount::from_fixedpoint_str("21987654321.00", 0).is_none());
        assert!(Amount::from_fixedpoint_str("21987654321.000", 0).is_none());
        assert!(Amount::from_fixedpoint_str("21987654321.0000", 0).is_none());
        assert!(Amount::from_fixedpoint_str("21987654321.00000", 0).is_none());
        assert!(Amount::from_fixedpoint_str("21987654321.000000", 0).is_none());
        assert!(Amount::from_fixedpoint_str("21987654321.0000000", 0).is_none());
        assert!(Amount::from_fixedpoint_str("21987654321.00000000", 0).is_none());
        assert!(Amount::from_fixedpoint_str("", 0).is_none());
        assert!(Amount::from_fixedpoint_str(" ", 0).is_none());
        assert!(Amount::from_fixedpoint_str("21987654321.000000000", 0).is_none());
        assert!(Amount::from_fixedpoint_str("1.234567891", 0).is_none());
        assert!(Amount::from_fixedpoint_str("1..234567891", 0).is_none());
        assert!(Amount::from_fixedpoint_str("1.234567891,", 0).is_none());
        assert!(Amount::from_fixedpoint_str("1.23a4567891,", 0).is_none());
        assert!(Amount::from_fixedpoint_str("1.23-4567891", 0).is_none());
        assert!(Amount::from_fixedpoint_str("1.23e4567891", 0).is_none());

        assert!(Amount::from_fixedpoint_str("-987654321", 0).is_none());
        assert!(Amount::from_fixedpoint_str("-87654321", 0).is_none());
        assert!(Amount::from_fixedpoint_str("-7654321", 0).is_none());
        assert!(Amount::from_fixedpoint_str("-654321", 0).is_none());
        assert!(Amount::from_fixedpoint_str("-54321", 0).is_none());
        assert!(Amount::from_fixedpoint_str("-4321", 0).is_none());
        assert!(Amount::from_fixedpoint_str("-321", 0).is_none());
        assert!(Amount::from_fixedpoint_str("-21", 0).is_none());
        assert!(Amount::from_fixedpoint_str("-1", 0).is_none());
    }

    #[rustfmt::skip]
    #[test]
    fn from_fixedpoint_1_decimal() {
        assert_eq!(Amount::from_fixedpoint_str("987654321", 1).unwrap(), Amount { val: 9876543210 });
        assert_eq!(Amount::from_fixedpoint_str("87654321", 1).unwrap(), Amount { val: 876543210 });
        assert_eq!(Amount::from_fixedpoint_str("7654321", 1).unwrap(), Amount { val: 76543210 });
        assert_eq!(Amount::from_fixedpoint_str("654321", 1).unwrap(), Amount { val: 6543210 });
        assert_eq!(Amount::from_fixedpoint_str("54321", 1).unwrap(), Amount { val: 543210 });
        assert_eq!(Amount::from_fixedpoint_str("4321", 1).unwrap(), Amount { val: 43210 });
        assert_eq!(Amount::from_fixedpoint_str("321", 1).unwrap(), Amount { val: 3210 });
        assert_eq!(Amount::from_fixedpoint_str("21", 1).unwrap(), Amount { val: 210 });
        assert_eq!(Amount::from_fixedpoint_str("1", 1).unwrap(), Amount { val: 10 });
        assert_eq!(Amount::from_fixedpoint_str("1.2", 1).unwrap(), Amount { val: 12 });
        assert!(Amount::from_fixedpoint_str("1.23", 1).is_none());
        assert!(Amount::from_fixedpoint_str("1.234", 1).is_none());
        assert!(Amount::from_fixedpoint_str("1.2345", 1).is_none());
        assert!(Amount::from_fixedpoint_str("1.23456", 1).is_none());
        assert!(Amount::from_fixedpoint_str("1.234567", 1).is_none());
        assert!(Amount::from_fixedpoint_str("1.2345678", 1).is_none());
        assert!(Amount::from_fixedpoint_str("1.23456789", 1).is_none());
        assert!(Amount::from_fixedpoint_str("21.23456789", 1).is_none());
        assert!(Amount::from_fixedpoint_str("321.23456789", 1).is_none());
        assert!(Amount::from_fixedpoint_str("4321.23456789", 1).is_none());
        assert!(Amount::from_fixedpoint_str("54321.23456789", 1).is_none());
        assert!(Amount::from_fixedpoint_str("654321.23456789", 1).is_none());
        assert!(Amount::from_fixedpoint_str("7654321.23456789", 1).is_none());
        assert!(Amount::from_fixedpoint_str("87654321.23456789", 1).is_none());
        assert!(Amount::from_fixedpoint_str("987654321.23456789", 1).is_none());
        assert!(Amount::from_fixedpoint_str("1987654321.23456789", 1).is_none());
        assert!(Amount::from_fixedpoint_str("21987654321.23456789", 1).is_none());
        assert!(Amount::from_fixedpoint_str("21987654321.2345678", 1).is_none());
        assert!(Amount::from_fixedpoint_str("21987654321.234567", 1).is_none());
        assert!(Amount::from_fixedpoint_str("21987654321.23456", 1).is_none());
        assert!(Amount::from_fixedpoint_str("21987654321.2345", 1).is_none());
        assert!(Amount::from_fixedpoint_str("21987654321.234", 1).is_none());
        assert!(Amount::from_fixedpoint_str("21987654321.23", 1).is_none());
        assert_eq!(Amount::from_fixedpoint_str("21987654321.2", 1).unwrap(), Amount { val: 219876543212 });
        assert_eq!(Amount::from_fixedpoint_str("21987654321.", 1).unwrap(), Amount { val: 219876543210 });
        assert_eq!(Amount::from_fixedpoint_str("21987654321.0", 1).unwrap(), Amount { val: 219876543210 });
        assert!(Amount::from_fixedpoint_str("21987654321.00", 1).is_none());
        assert!(Amount::from_fixedpoint_str("21987654321.000", 1).is_none());
        assert!(Amount::from_fixedpoint_str("21987654321.0000", 1).is_none());
        assert!(Amount::from_fixedpoint_str("21987654321.00000", 1).is_none());
        assert!(Amount::from_fixedpoint_str("21987654321.000000", 1).is_none());
        assert!(Amount::from_fixedpoint_str("21987654321.0000000", 1).is_none());
        assert!(Amount::from_fixedpoint_str("21987654321.00000000", 1).is_none());
        assert!(Amount::from_fixedpoint_str("", 1).is_none());
        assert!(Amount::from_fixedpoint_str(" ", 1).is_none());
        assert!(Amount::from_fixedpoint_str("21987654321.000000000", 1).is_none());
        assert!(Amount::from_fixedpoint_str("1.234567891", 1).is_none());
        assert!(Amount::from_fixedpoint_str("1..234567891", 1).is_none());
        assert!(Amount::from_fixedpoint_str("1.234567891,", 1).is_none());
        assert!(Amount::from_fixedpoint_str("1.23a4567891,", 1).is_none());
        assert!(Amount::from_fixedpoint_str("1.23-4567891", 1).is_none());
        assert!(Amount::from_fixedpoint_str("1.23e4567891", 1).is_none());

        assert!(Amount::from_fixedpoint_str("-987654321", 1).is_none());
        assert!(Amount::from_fixedpoint_str("-87654321", 1).is_none());
        assert!(Amount::from_fixedpoint_str("-7654321", 1).is_none());
        assert!(Amount::from_fixedpoint_str("-654321", 1).is_none());
        assert!(Amount::from_fixedpoint_str("-54321", 1).is_none());
        assert!(Amount::from_fixedpoint_str("-4321", 1).is_none());
        assert!(Amount::from_fixedpoint_str("-321", 1).is_none());
        assert!(Amount::from_fixedpoint_str("-21", 1).is_none());
        assert!(Amount::from_fixedpoint_str("-1", 1).is_none());
        assert!(Amount::from_fixedpoint_str("-1.2", 1).is_none());
    }

    #[rustfmt::skip]
    #[test]
    fn to_fixedpoint_8_decimals() {
        assert_eq!(Amount { val: 0 }.into_fixedpoint_str(8), "0");
        assert_eq!(Amount { val: 1 }.into_fixedpoint_str(8), "0.00000001");
        assert_eq!(Amount { val: 12 }.into_fixedpoint_str(8), "0.00000012");
        assert_eq!(Amount { val: 123 }.into_fixedpoint_str(8), "0.00000123");
        assert_eq!(Amount { val: 1234 }.into_fixedpoint_str(8), "0.00001234");
        assert_eq!(Amount { val: 12345 }.into_fixedpoint_str(8), "0.00012345");
        assert_eq!(Amount { val: 123456 }.into_fixedpoint_str(8), "0.00123456");
        assert_eq!(Amount { val: 1234567 }.into_fixedpoint_str(8), "0.01234567");
        assert_eq!(Amount { val: 12345678 }.into_fixedpoint_str(8), "0.12345678");
        assert_eq!(Amount { val: 112345678 }.into_fixedpoint_str(8), "1.12345678");
        assert_eq!(Amount { val: 2112345678 }.into_fixedpoint_str(8), "21.12345678");
        assert_eq!(Amount { val: 32112345678 }.into_fixedpoint_str(8), "321.12345678");
        assert_eq!(Amount { val: 432112345678 }.into_fixedpoint_str(8), "4321.12345678");
        assert_eq!(Amount { val: 5432112345678 }.into_fixedpoint_str(8), "54321.12345678");
        assert_eq!(Amount { val: 65432112345678 }.into_fixedpoint_str(8), "654321.12345678");
        assert_eq!(Amount { val: 765432112345678 }.into_fixedpoint_str(8), "7654321.12345678");
        assert_eq!(Amount { val: 8765432112345678 }.into_fixedpoint_str(8), "87654321.12345678");
        assert_eq!(Amount { val: 98765432112345678 }.into_fixedpoint_str(8), "987654321.12345678");
        assert_eq!(Amount { val: 10 }.into_fixedpoint_str(8), "0.0000001");
        assert_eq!(Amount { val: 120 }.into_fixedpoint_str(8), "0.0000012");
        assert_eq!(Amount { val: 1230 }.into_fixedpoint_str(8), "0.0000123");
        assert_eq!(Amount { val: 12340 }.into_fixedpoint_str(8), "0.0001234");
        assert_eq!(Amount { val: 123450 }.into_fixedpoint_str(8), "0.0012345");
        assert_eq!(Amount { val: 1234560 }.into_fixedpoint_str(8), "0.0123456");
        assert_eq!(Amount { val: 12345670 }.into_fixedpoint_str(8), "0.1234567");
        assert_eq!(Amount { val: 123456780 }.into_fixedpoint_str(8), "1.2345678");
        assert_eq!(Amount { val: 1123456780 }.into_fixedpoint_str(8), "11.2345678");
        assert_eq!(Amount { val: 100 }.into_fixedpoint_str(8), "0.000001");
        assert_eq!(Amount { val: 1200 }.into_fixedpoint_str(8), "0.000012");
        assert_eq!(Amount { val: 12300 }.into_fixedpoint_str(8), "0.000123");
        assert_eq!(Amount { val: 123400 }.into_fixedpoint_str(8), "0.001234");
        assert_eq!(Amount { val: 1234500 }.into_fixedpoint_str(8), "0.012345");
        assert_eq!(Amount { val: 12345600 }.into_fixedpoint_str(8), "0.123456");
        assert_eq!(Amount { val: 123456700 }.into_fixedpoint_str(8), "1.234567");
        assert_eq!(Amount { val: 1234567800 }.into_fixedpoint_str(8), "12.345678");
        assert_eq!(Amount { val: 11234567800 }.into_fixedpoint_str(8), "112.345678");
    }

    #[rustfmt::skip]
    #[test]
    fn to_fixedpoint_0_decimals() {
        assert_eq!(Amount { val: 1 }.into_fixedpoint_str(0), "1");
        assert_eq!(Amount { val: 12 }.into_fixedpoint_str(0), "12");
        assert_eq!(Amount { val: 123 }.into_fixedpoint_str(0), "123");
        assert_eq!(Amount { val: 1234 }.into_fixedpoint_str(0), "1234");
        assert_eq!(Amount { val: 12345 }.into_fixedpoint_str(0), "12345");
        assert_eq!(Amount { val: 123456 }.into_fixedpoint_str(0), "123456");
        assert_eq!(Amount { val: 1234567 }.into_fixedpoint_str(0), "1234567");
        assert_eq!(Amount { val: 12345678 }.into_fixedpoint_str(0), "12345678");
        assert_eq!(Amount { val: 123456789 }.into_fixedpoint_str(0), "123456789");
        assert_eq!(Amount { val: 1234567890 }.into_fixedpoint_str(0), "1234567890");
        assert_eq!(Amount { val: 12345678901 }.into_fixedpoint_str(0), "12345678901");
        assert_eq!(Amount { val: 123456789012 }.into_fixedpoint_str(0), "123456789012");
        assert_eq!(Amount { val: 1234567890123 }.into_fixedpoint_str(0), "1234567890123");
        assert_eq!(Amount { val: 10 }.into_fixedpoint_str(0), "10");
        assert_eq!(Amount { val: 120 }.into_fixedpoint_str(0), "120");
        assert_eq!(Amount { val: 1230 }.into_fixedpoint_str(0), "1230");
        assert_eq!(Amount { val: 12340 }.into_fixedpoint_str(0), "12340");
        assert_eq!(Amount { val: 123450 }.into_fixedpoint_str(0), "123450");
        assert_eq!(Amount { val: 1234560 }.into_fixedpoint_str(0), "1234560");
        assert_eq!(Amount { val: 12345670 }.into_fixedpoint_str(0), "12345670");
        assert_eq!(Amount { val: 123456780 }.into_fixedpoint_str(0), "123456780");
        assert_eq!(Amount { val: 1234567890 }.into_fixedpoint_str(0), "1234567890");
        assert_eq!(Amount { val: 12345678900 }.into_fixedpoint_str(0), "12345678900");
        assert_eq!(Amount { val: 123456789010 }.into_fixedpoint_str(0), "123456789010");
        assert_eq!(Amount { val: 1234567890120 }.into_fixedpoint_str(0), "1234567890120");
        assert_eq!(Amount { val: 12345678901230 }.into_fixedpoint_str(0), "12345678901230");
        assert_eq!(Amount { val: 100 }.into_fixedpoint_str(0), "100");
        assert_eq!(Amount { val: 1200 }.into_fixedpoint_str(0), "1200");
        assert_eq!(Amount { val: 12300 }.into_fixedpoint_str(0), "12300");
        assert_eq!(Amount { val: 123400 }.into_fixedpoint_str(0), "123400");
        assert_eq!(Amount { val: 1234500 }.into_fixedpoint_str(0), "1234500");
        assert_eq!(Amount { val: 12345600 }.into_fixedpoint_str(0), "12345600");
        assert_eq!(Amount { val: 123456700 }.into_fixedpoint_str(0), "123456700");
        assert_eq!(Amount { val: 1234567800 }.into_fixedpoint_str(0), "1234567800");
        assert_eq!(Amount { val: 12345678900 }.into_fixedpoint_str(0), "12345678900");
        assert_eq!(Amount { val: 123456789000 }.into_fixedpoint_str(0), "123456789000");
        assert_eq!(Amount { val: 1234567890100 }.into_fixedpoint_str(0), "1234567890100");
        assert_eq!(Amount { val: 12345678901200 }.into_fixedpoint_str(0), "12345678901200");
        assert_eq!(Amount { val: 123456789012300 }.into_fixedpoint_str(0), "123456789012300");

    }

    #[rustfmt::skip]
    #[test]
    fn to_fixedpoint_1_decimal() {
        assert_eq!(Amount { val: 1 }.into_fixedpoint_str(1), "0.1");
        assert_eq!(Amount { val: 12 }.into_fixedpoint_str(1), "1.2");
        assert_eq!(Amount { val: 123 }.into_fixedpoint_str(1), "12.3");
        assert_eq!(Amount { val: 1234 }.into_fixedpoint_str(1), "123.4");
        assert_eq!(Amount { val: 12345 }.into_fixedpoint_str(1), "1234.5");
        assert_eq!(Amount { val: 123456 }.into_fixedpoint_str(1), "12345.6");
        assert_eq!(Amount { val: 1234567 }.into_fixedpoint_str(1), "123456.7");
        assert_eq!(Amount { val: 12345678 }.into_fixedpoint_str(1), "1234567.8");
        assert_eq!(Amount { val: 123456789 }.into_fixedpoint_str(1), "12345678.9");
        assert_eq!(Amount { val: 1234567890 }.into_fixedpoint_str(1), "123456789");
        assert_eq!(Amount { val: 12345678901 }.into_fixedpoint_str(1), "1234567890.1");
        assert_eq!(Amount { val: 123456789012 }.into_fixedpoint_str(1), "12345678901.2");
        assert_eq!(Amount { val: 1234567890123 }.into_fixedpoint_str(1), "123456789012.3");
        assert_eq!(Amount { val: 10 }.into_fixedpoint_str(1), "1");
        assert_eq!(Amount { val: 120 }.into_fixedpoint_str(1), "12");
        assert_eq!(Amount { val: 1230 }.into_fixedpoint_str(1), "123");
        assert_eq!(Amount { val: 12340 }.into_fixedpoint_str(1), "1234");
        assert_eq!(Amount { val: 123450 }.into_fixedpoint_str(1), "12345");
        assert_eq!(Amount { val: 1234560 }.into_fixedpoint_str(1), "123456");
        assert_eq!(Amount { val: 12345670 }.into_fixedpoint_str(1), "1234567");
        assert_eq!(Amount { val: 123456780 }.into_fixedpoint_str(1), "12345678");
        assert_eq!(Amount { val: 1234567890 }.into_fixedpoint_str(1), "123456789");
        assert_eq!(Amount { val: 12345678900 }.into_fixedpoint_str(1), "1234567890");
        assert_eq!(Amount { val: 123456789010 }.into_fixedpoint_str(1), "12345678901");
        assert_eq!(Amount { val: 1234567890120 }.into_fixedpoint_str(1), "123456789012");
        assert_eq!(Amount { val: 12345678901230 }.into_fixedpoint_str(1), "1234567890123");
        assert_eq!(Amount { val: 100 }.into_fixedpoint_str(1), "10");
        assert_eq!(Amount { val: 1200 }.into_fixedpoint_str(1), "120");
        assert_eq!(Amount { val: 12300 }.into_fixedpoint_str(1), "1230");
        assert_eq!(Amount { val: 123400 }.into_fixedpoint_str(1), "12340");
        assert_eq!(Amount { val: 1234500 }.into_fixedpoint_str(1), "123450");
        assert_eq!(Amount { val: 12345600 }.into_fixedpoint_str(1), "1234560");
        assert_eq!(Amount { val: 123456700 }.into_fixedpoint_str(1), "12345670");
        assert_eq!(Amount { val: 1234567800 }.into_fixedpoint_str(1), "123456780");
        assert_eq!(Amount { val: 12345678900 }.into_fixedpoint_str(1), "1234567890");
        assert_eq!(Amount { val: 123456789000 }.into_fixedpoint_str(1), "12345678900");
        assert_eq!(Amount { val: 1234567890100 }.into_fixedpoint_str(1), "123456789010");
        assert_eq!(Amount { val: 12345678901200 }.into_fixedpoint_str(1), "1234567890120");
        assert_eq!(Amount { val: 123456789012300 }.into_fixedpoint_str(1), "12345678901230");
    }
}<|MERGE_RESOLUTION|>--- conflicted
+++ resolved
@@ -46,10 +46,10 @@
         Amount { val: v }
     }
 
-<<<<<<< HEAD
     pub fn zero() -> Self {
         Amount { val: 0 }
-=======
+    }
+
     pub fn into_fixedpoint_str(self, decimals: u8) -> String {
         let amount_str = self.val.to_string();
         let decimals = decimals as usize;
@@ -108,7 +108,6 @@
 
             atoms_str.parse::<IntType>().ok().map(|v| Amount { val: v })
         }
->>>>>>> 281d2099
     }
 }
 
