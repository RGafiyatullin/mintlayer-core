// Copyright (c) 2022 RBB S.r.l
// opensource@mintlayer.org
// SPDX-License-Identifier: MIT
// Licensed under the MIT License;
// you may not use this file except in compliance with the License.
// You may obtain a copy of the License at
//
// http://spdx.org/licenses/MIT
//
// Unless required by applicable law or agreed to in writing, software
// distributed under the License is distributed on an "AS IS" BASIS,
// WITHOUT WARRANTIES OR CONDITIONS OF ANY KIND, either express or implied.
// See the License for the specific language governing permissions and
// limitations under the License.

use crypto::key::{KeyKind, PrivateKey};
use crypto::random::RngCore;

use super::*;
use crate::chain::block::timestamp::BlockTimestamp;
<<<<<<< HEAD
use crate::chain::{tokens::OutputValue, OutputPurpose};
=======
use crate::chain::tokens::OutputValue;
use crate::chain::OutputPurpose;
>>>>>>> 319da836
use crate::{
    chain::{
        block::ConsensusData,
        signature::{
            inputsig::{InputWitness, StandardInputSignature},
            sighashtype::SigHashType,
        },
        Destination, OutPointSourceId, TxInput, TxOutput,
    },
    primitives::{Amount, H256},
};
use std::str::FromStr;

#[test]
fn invalid_output_count_for_transaction() {
    let block_id =
        H256::from_str("000000000000000000000000000000000000000000000000000000000000007b").unwrap();
    let pos = TxMainChainPosition::new(block_id.into(), 1, 2).into();
    let tx_index = TxMainChainIndex::new(pos, 0);
    assert_eq!(
        tx_index.unwrap_err(),
        TxMainChainIndexError::InvalidOutputCount
    );
}

#[test]
fn invalid_output_count_ok_for_block_reward() {
    let block_id =
        H256::from_str("000000000000000000000000000000000000000000000000000000000000007b").unwrap();
    let pos: Id<Block> = block_id.into();
    let tx_index = TxMainChainIndex::new(pos.into(), 0);
    tx_index.unwrap();
}

#[test]
fn basic_spending() {
    let block_id: Id<Block> =
        H256::from_str("000000000000000000000000000000000000000000000000000000000000007b")
            .unwrap()
            .into();
    let pos = TxMainChainPosition::new(block_id, 1, 2).into();
    let mut tx_index = TxMainChainIndex::new(pos, 3).unwrap();

    // ensure index accesses are correct
    assert!(tx_index.get_spent_state(0).is_ok());
    assert!(tx_index.get_spent_state(1).is_ok());
    assert!(tx_index.get_spent_state(2).is_ok());
    assert_eq!(
        tx_index.get_spent_state(3).unwrap_err(),
        SpendError::OutOfRange {
            tx_id: None,
            source_output_index: 3
        }
    );
    assert_eq!(
        tx_index.get_spent_state(4).unwrap_err(),
        SpendError::OutOfRange {
            tx_id: None,
            source_output_index: 4
        }
    );
    assert_eq!(tx_index.output_count(), 3);

    let p = match tx_index.position {
        SpendablePosition::Transaction(ref p) => p,
        _ => {
            unreachable!();
        }
    };

    // check that all are unspent
    assert_eq!(p.block_id, H256::from_low_u64_be(123).into());
    for output in &tx_index.spent {
        assert_eq!(*output, OutputSpentState::Unspent);
    }
    assert!(!tx_index.all_outputs_spent());

    for i in 0..tx_index.output_count() {
        assert_eq!(
            tx_index.get_spent_state(i).unwrap(),
            OutputSpentState::Unspent
        );
    }

    let tx_spending_output_0 = Id::<Transaction>::new(
        H256::from_str("0000000000000000000000000000000000000000000000000000000000000333").unwrap(),
    );
    let tx_spending_output_1 = Id::<Block>::new(
        H256::from_str("0000000000000000000000000000000000000000000000000000000000000444").unwrap(),
    );
    let tx_spending_output_2 = Id::<Transaction>::new(
        H256::from_str("0000000000000000000000000000000000000000000000000000000000000555").unwrap(),
    );

    // spend one output
    let spend_0_res = tx_index.spend(0, tx_spending_output_0.into());
    assert!(spend_0_res.is_ok());

    // check state
    assert_eq!(
        tx_index.get_spent_state(0).unwrap(),
        OutputSpentState::SpentBy(tx_spending_output_0.into())
    );
    assert_eq!(
        tx_index.get_spent_state(1).unwrap(),
        OutputSpentState::Unspent
    );
    assert_eq!(
        tx_index.get_spent_state(2).unwrap(),
        OutputSpentState::Unspent
    );

    assert!(!tx_index.all_outputs_spent());

    // attempt double-spend
    assert_eq!(
        tx_index.spend(0, tx_spending_output_1.into()).unwrap_err(),
        SpendError::AlreadySpent(tx_spending_output_0.into())
    );

    // spend all other outputs
    assert!(tx_index.spend(1, tx_spending_output_1.into()).is_ok());
    assert!(tx_index.spend(2, tx_spending_output_2.into()).is_ok());

    // check that all are spent
    assert!(tx_index.all_outputs_spent());

    assert_eq!(
        tx_index.get_spent_state(0).unwrap(),
        OutputSpentState::SpentBy(tx_spending_output_0.into())
    );
    assert_eq!(
        tx_index.get_spent_state(1).unwrap(),
        OutputSpentState::SpentBy(tx_spending_output_1.into())
    );
    assert_eq!(
        tx_index.get_spent_state(2).unwrap(),
        OutputSpentState::SpentBy(tx_spending_output_2.into())
    );

    // unspend output 1
    assert!(tx_index.unspend(0).is_ok());

    // cannot "double unspend"
    assert_eq!(tx_index.unspend(0).unwrap_err(), SpendError::AlreadyUnspent);

    // check the new unspent state
    assert!(!tx_index.all_outputs_spent());
    assert_eq!(
        tx_index.get_spent_state(0).unwrap(),
        OutputSpentState::Unspent
    );
    assert_eq!(
        tx_index.get_spent_state(1).unwrap(),
        OutputSpentState::SpentBy(tx_spending_output_1.into())
    );
    assert_eq!(
        tx_index.get_spent_state(2).unwrap(),
        OutputSpentState::SpentBy(tx_spending_output_2.into())
    );

    // unspent the rest
    assert!(tx_index.unspend(1).is_ok());
    assert!(tx_index.unspend(2).is_ok());

    // check the new unspent state
    assert!(!tx_index.all_outputs_spent());
    assert_eq!(
        tx_index.get_spent_state(0).unwrap(),
        OutputSpentState::Unspent
    );
    assert_eq!(
        tx_index.get_spent_state(1).unwrap(),
        OutputSpentState::Unspent
    );
    assert_eq!(
        tx_index.get_spent_state(2).unwrap(),
        OutputSpentState::Unspent
    );
}

fn generate_random_h256(g: &mut impl crypto::random::Rng) -> H256 {
    let mut bytes = [0u8; 32];
    g.fill_bytes(&mut bytes);
    H256::from(bytes)
}

fn generate_random_bytes(g: &mut impl crypto::random::Rng, length: usize) -> Vec<u8> {
    let mut bytes = Vec::new();
    bytes.resize(length, 0);
    g.fill_bytes(&mut bytes);
    bytes
}

fn generate_random_invalid_input(g: &mut impl crypto::random::Rng) -> TxInput {
    let witness_size = g.next_u32();
    let witness = generate_random_bytes(g, (1 + witness_size % 1000) as usize);
    let outpoint = if g.next_u32() % 2 == 0 {
        OutPointSourceId::Transaction(Id::new(generate_random_h256(g)))
    } else {
        OutPointSourceId::BlockReward(Id::new(generate_random_h256(g)))
    };

    TxInput::new(
        outpoint,
        g.next_u32(),
        InputWitness::Standard(StandardInputSignature::new(
            SigHashType::try_from(SigHashType::ALL).unwrap(),
            witness,
        )),
    )
}

fn generate_random_invalid_output(g: &mut impl crypto::random::Rng) -> TxOutput {
    let (_, pub_key) = PrivateKey::new(KeyKind::RistrettoSchnorr);
    TxOutput::new(
        OutputValue::Coin(Amount::from_atoms(g.next_u64() as u128)),
        OutputPurpose::Transfer(Destination::PublicKey(pub_key)),
    )
}

fn generate_random_invalid_transaction(rng: &mut impl crypto::random::Rng) -> Transaction {
    let inputs = {
        let input_count = 1 + (rng.next_u32() as usize) % 10;
        (0..input_count)
            .into_iter()
            .map(|_| generate_random_invalid_input(rng))
            .collect::<Vec<_>>()
    };

    let outputs = {
        let output_count = 1 + (rng.next_u32() as usize) % 10;
        (0..output_count)
            .into_iter()
            .map(|_| generate_random_invalid_output(rng))
            .collect::<Vec<_>>()
    };

    let flags = rng.next_u32();
    let lock_time = rng.next_u32();

    Transaction::new(flags, inputs, outputs, lock_time).expect("Creating tx caused fail")
}

fn generate_random_invalid_block() -> Block {
    let mut rng = crypto::random::make_pseudo_rng();

    let transactions = {
        let transaction_count = rng.next_u32() % 20;
        (0..transaction_count)
            .into_iter()
            .map(|_| generate_random_invalid_transaction(&mut rng))
            .collect::<Vec<_>>()
    };
    let time = rng.next_u64();
    let prev_id = Id::new(generate_random_h256(&mut rng));

    Block::new(
        transactions,
        prev_id,
        BlockTimestamp::from_int_seconds(time),
        ConsensusData::None,
    )
    .expect("Creating block caused fail")
}

#[test]
fn test_indices_calculations() {
    let block = generate_random_invalid_block();
    let serialized_block = block.encode();
    let serialized_header = block.header().encode();
    let serialized_transactions = block.transactions().encode();
    assert_eq!(
        // no need to add enum arm byte, the version is already a part of the header data
        serialized_header.len() + serialized_transactions.len(),
        serialized_block.len(),
    );
    // TODO: calculate block reward position
    for (tx_num, tx) in block.transactions().iter().enumerate() {
        let tx_index = calculate_tx_index_from_block(&block, tx_num).unwrap();
        assert!(!tx_index.all_outputs_spent());
        assert_eq!(tx_index.output_count(), tx.outputs().len() as u32);

        let pos = match tx_index.position() {
            SpendablePosition::Transaction(pos) => pos,
            SpendablePosition::BlockReward(_) => unreachable!(),
        };
        let tx_start_pos = pos.byte_offset_in_block() as usize;
        let tx_end_pos = pos.byte_offset_in_block() as usize + pos.serialized_size() as usize;
        let tx_serialized_in_block = &serialized_block[tx_start_pos..tx_end_pos];
        let tx_serialized = tx.encode();
        assert_eq!(tx_serialized_in_block, tx_serialized);

        // to ensure Vec comparison is correct since I'm a paranoid C++ dude, let's mess things up
        let tx_messed = tx_serialized.iter().map(|c| c.wrapping_add(1)).collect::<Vec<u8>>();
        assert!(tx_serialized_in_block != tx_messed);
    }
}<|MERGE_RESOLUTION|>--- conflicted
+++ resolved
@@ -18,12 +18,8 @@
 
 use super::*;
 use crate::chain::block::timestamp::BlockTimestamp;
-<<<<<<< HEAD
-use crate::chain::{tokens::OutputValue, OutputPurpose};
-=======
 use crate::chain::tokens::OutputValue;
 use crate::chain::OutputPurpose;
->>>>>>> 319da836
 use crate::{
     chain::{
         block::ConsensusData,
