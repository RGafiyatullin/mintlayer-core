// Copyright (c) 2023 RBB S.r.l
// opensource@mintlayer.org
// SPDX-License-Identifier: MIT
// Licensed under the MIT License;
// you may not use this file except in compliance with the License.
// You may obtain a copy of the License at
//
// https://github.com/mintlayer/mintlayer-core/blob/master/LICENSE
//
// Unless required by applicable law or agreed to in writing, software
// distributed under the License is distributed on an "AS IS" BASIS,
// WITHOUT WARRANTIES OR CONDITIONS OF ANY KIND, either express or implied.
// See the License for the specific language governing permissions and
// limitations under the License.

//! # Mock NetworkingService implementation for DNS server tests
//!
//! The mock simulates a network where peers go online and offline.

use std::{
    collections::BTreeMap,
    net::{IpAddr, SocketAddr},
    sync::{atomic::AtomicBool, Arc, Mutex},
    time::Duration,
};

use async_trait::async_trait;
use common::{
    chain::ChainConfig,
    primitives::{semver::SemVer, user_agent::mintlayer_core_user_agent},
};
use p2p::{
    config::{NodeType, P2pConfig},
    error::{DialError, P2pError},
    message::{AnnounceAddrRequest, PeerManagerMessage},
    net::{
        default_backend::transport::TransportAddress,
        types::{ConnectivityEvent, PeerInfo, SyncingEvent},
        ConnectivityService, NetworkingService, SyncingEventReceiver,
    },
    protocol::NETWORK_PROTOCOL_CURRENT,
    types::peer_id::PeerId,
};
<<<<<<< HEAD
use tokio::{sync::mpsc, task::JoinHandle};
=======
use p2p_test_utils::P2pBasicTestTimeGetter;
use tokio::sync::mpsc;
>>>>>>> 2e4b0ffd

use crate::{
    crawler_p2p::crawler_manager::{
        storage_impl::DnsServerStorageImpl, CrawlerManager, CrawlerManagerConfig,
    },
    dns_server::DnsServerCommand,
};

pub struct TestNode {
    pub chain_config: Arc<ChainConfig>,
}

#[derive(Clone)]
pub struct MockStateRef {
    pub crawler_config: CrawlerManagerConfig,
    pub online: Arc<Mutex<BTreeMap<SocketAddr, TestNode>>>,
    pub connected: Arc<Mutex<BTreeMap<SocketAddr, PeerId>>>,
    pub connection_attempts: Arc<Mutex<Vec<SocketAddr>>>,
    pub conn_tx: mpsc::UnboundedSender<ConnectivityEvent<SocketAddr>>,
}

impl MockStateRef {
    pub fn node_online(&self, ip: SocketAddr) {
        let old = self.online.lock().unwrap().insert(
            ip,
            TestNode {
                chain_config: Arc::new(common::chain::config::create_mainnet()),
            },
        );
        assert!(old.is_none());
    }

    pub fn node_offline(&self, ip: SocketAddr) {
        let old = self.online.lock().unwrap().remove(&ip);
        assert!(old.is_some());
        if let Some(peer_id) = self.connected.lock().unwrap().remove(&ip) {
            self.conn_tx.send(ConnectivityEvent::ConnectionClosed { peer_id }).unwrap();
        }
    }

    pub fn announce_address(&self, from: SocketAddr, announced_ip: SocketAddr) {
        let peer = *self.connected.lock().unwrap().get(&from).unwrap();
        self.conn_tx
            .send(ConnectivityEvent::Message {
                peer,
                message: PeerManagerMessage::AnnounceAddrRequest(AnnounceAddrRequest {
                    address: announced_ip.as_peer_address(),
                }),
            })
            .unwrap();
    }
}

#[derive(Debug, PartialEq, Eq)]
pub struct MockNetworkingService {}

pub struct MockConnectivityHandle {
    pub state: MockStateRef,
    pub conn_rx: mpsc::UnboundedReceiver<ConnectivityEvent<SocketAddr>>,
}

pub struct MockSyncingEventReceiver {}

#[async_trait]
impl NetworkingService for MockNetworkingService {
    type Transport = ();
    type Address = SocketAddr;
    type BannableAddress = IpAddr;
    type ConnectivityHandle = MockConnectivityHandle;
    type MessagingHandle = ();
    type SyncingEventReceiver = MockSyncingEventReceiver;

    async fn start(
        _transport: Self::Transport,
        _bind_addresses: Vec<Self::Address>,
        _chain_config: Arc<ChainConfig>,
        _p2p_config: Arc<P2pConfig>,
        _shutdown: Arc<AtomicBool>,
    ) -> p2p::Result<(
        Self::ConnectivityHandle,
        Self::MessagingHandle,
        Self::SyncingEventReceiver,
        JoinHandle<()>,
    )> {
        unreachable!()
    }
}

#[async_trait]
impl ConnectivityService<MockNetworkingService> for MockConnectivityHandle {
    fn connect(&mut self, address: SocketAddr) -> p2p::Result<()> {
        self.state.connection_attempts.lock().unwrap().push(address);
        if let Some(node) = self.state.online.lock().unwrap().get(&address) {
            let peer_id = PeerId::new();
            let peer_info = PeerInfo {
                peer_id,
                protocol: NETWORK_PROTOCOL_CURRENT,
                network: *node.chain_config.magic_bytes(),
                version: SemVer::new(1, 2, 3),
                user_agent: mintlayer_core_user_agent(),
                services: NodeType::Full.into(),
            };
            let old = self.state.connected.lock().unwrap().insert(address, peer_id);
            assert!(old.is_none());
            self.state
                .conn_tx
                .send(ConnectivityEvent::OutboundAccepted {
                    address,
                    peer_info,
                    receiver_address: None,
                })
                .unwrap();
        } else {
            self.state
                .conn_tx
                .send(ConnectivityEvent::ConnectionError {
                    address,
                    error: P2pError::DialError(DialError::ConnectionRefusedOrTimedOut),
                })
                .unwrap();
        }
        Ok(())
    }

    fn accept(&mut self, _peer_id: PeerId) -> p2p::Result<()> {
        Ok(())
    }

    fn disconnect(&mut self, peer_id: PeerId) -> p2p::Result<()> {
        let address = *self
            .state
            .connected
            .lock()
            .unwrap()
            .iter()
            .find(|(_addr, id)| **id == peer_id)
            .unwrap()
            .0;
        self.state.connected.lock().unwrap().remove(&address).unwrap();
        Ok(())
    }

    fn send_message(&mut self, _peer_id: PeerId, _request: PeerManagerMessage) -> p2p::Result<()> {
        unreachable!()
    }

    fn local_addresses(&self) -> &[SocketAddr] {
        &[]
    }

    async fn poll_next(&mut self) -> p2p::Result<ConnectivityEvent<SocketAddr>> {
        Ok(self.conn_rx.recv().await.unwrap())
    }
}

#[async_trait]
impl SyncingEventReceiver for MockSyncingEventReceiver {
    async fn poll_next(&mut self) -> p2p::Result<SyncingEvent> {
        std::future::pending().await
    }
}

pub fn test_crawler(
    reserved_nodes: Vec<SocketAddr>,
) -> (
    CrawlerManager<MockNetworkingService, DnsServerStorageImpl<storage::inmemory::InMemory>>,
    MockStateRef,
    mpsc::UnboundedReceiver<DnsServerCommand>,
    P2pBasicTestTimeGetter,
) {
    let (conn_tx, conn_rx) = mpsc::unbounded_channel();
    let reserved_nodes = reserved_nodes.iter().map(ToString::to_string).collect();
    let crawler_config = CrawlerManagerConfig {
        reserved_nodes,
        default_p2p_port: 3031,
    };

    let state = MockStateRef {
        crawler_config: crawler_config.clone(),
        online: Default::default(),
        connected: Default::default(),
        connection_attempts: Default::default(),
        conn_tx,
    };

    let conn = MockConnectivityHandle {
        state: state.clone(),
        conn_rx,
    };
    let sync = MockSyncingEventReceiver {};

    let storage = storage::inmemory::InMemory::new();
    let store = DnsServerStorageImpl::new(storage).unwrap();

    let (dns_server_cmd_tx, dns_server_cmd_rx) = mpsc::unbounded_channel();
    let chain_config = Arc::new(common::chain::config::create_mainnet());

    let time_getter = P2pBasicTestTimeGetter::new();

    let crawler = CrawlerManager::<MockNetworkingService, _>::new(
        time_getter.get_time_getter(),
        crawler_config,
        chain_config,
        conn,
        sync,
        store,
        dns_server_cmd_tx,
    )
    .unwrap();

    (crawler, state, dns_server_cmd_rx, time_getter)
}

/// Move tokio time multiple times in specified steps, polling the crawler at the same time
/// Used to simulate elapsed time more accurately.
pub async fn advance_time(
    crawler: &mut CrawlerManager<
        MockNetworkingService,
        DnsServerStorageImpl<storage::inmemory::InMemory>,
    >,
    time_getter: &P2pBasicTestTimeGetter,
    step: Duration,
    count: u32,
) {
    for _ in 0..count {
        time_getter.advance_time(step);
        crawler.heartbeat();
    }

    tokio::time::timeout(Duration::from_millis(10), crawler.run())
        .await
        .expect_err("run should not return");
}<|MERGE_RESOLUTION|>--- conflicted
+++ resolved
@@ -25,6 +25,8 @@
 };
 
 use async_trait::async_trait;
+use tokio::{sync::mpsc, task::JoinHandle};
+
 use common::{
     chain::ChainConfig,
     primitives::{semver::SemVer, user_agent::mintlayer_core_user_agent},
@@ -41,12 +43,7 @@
     protocol::NETWORK_PROTOCOL_CURRENT,
     types::peer_id::PeerId,
 };
-<<<<<<< HEAD
-use tokio::{sync::mpsc, task::JoinHandle};
-=======
 use p2p_test_utils::P2pBasicTestTimeGetter;
-use tokio::sync::mpsc;
->>>>>>> 2e4b0ffd
 
 use crate::{
     crawler_p2p::crawler_manager::{
